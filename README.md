![](docs/Images/Pandas-Bokeh-Logo.png)

**Pandas-Bokeh** provides a [Bokeh](https://bokeh.pydata.org/en/latest/) plotting backend for [Pandas](https://pandas.pydata.org/), [GeoPandas](http://geopandas.org/) and [Pyspark](https://spark.apache.org/docs/latest/api/python/index.html) **DataFrames**, similar to the already existing [Visualization feature of Pandas](https://pandas.pydata.org/pandas-docs/stable/visualization.html). Importing the library adds a complementary plotting method ***plot_bokeh()*** on **DataFrames** and **Series**.

With **Pandas-Bokeh**, creating stunning, interactive, HTML-based visualization is as easy as calling:
```python
df.plot_bokeh()
```
---


**Pandas-Bokeh** also provides native support as a Pandas Plotting backend for [Pandas >= 0.25](https://pandas.pydata.org/pandas-docs/stable/whatsnew/v0.25.0.html). When **Pandas-Bokeh** is installed, switchting the default Pandas plotting backend to Bokeh can be done via:

    pd.set_option('plotting.backend', 'pandas_bokeh')

More details about the new Pandas backend can be found [below.](#pandas_backend)

---

For more information have a look at the [Examples](#Examples) below or at notebooks on the [Github Repository](https://github.com/PatrikHlobil/Pandas-Bokeh/tree/master/docs) of this project. 

![Startimage](docs/Images/Startimage.gif)

<br>

## Installation

You can install **Pandas-Bokeh** from [PyPI](https://pypi.org/project/pandas-bokeh/) via *pip*

    pip install pandas-bokeh

or *conda*:

    conda install -c patrikhlobil pandas-bokeh

With the current release 0.5, **Pandas-Bokeh** officially supports **Python 3.6** and newer. It will probably still work for older Python versions, but is not tested against these.

<br>

The current release is **0.5**. For more details, see [Release Notes](#releasenotes).

<br>

## How To Use

### Classical Use
<p id="Basics"> </p>

The **Pandas-Bokeh** library should be imported after **Pandas**, **GeoPandas** and/or **Pyspark**. After the import, one should define the plotting output, which can be:

* **pandas_bokeh.output_notebook()**: Embeds the Plots in the cell outputs of the notebook. Ideal when working in Jupyter Notebooks.

* **pandas_bokeh.output_file(filename)**: Exports the plot to the provided filename as an HTML.

For more details about the plotting outputs, see the reference [here](#Layouts) or the [Bokeh documentation](https://bokeh.pydata.org/en/latest/docs/user_guide/quickstart.html#getting-started).

#### Notebook output (see also [bokeh.io.output_notebook](https://bokeh.pydata.org/en/latest/docs/reference/io.html#bokeh.io.output_notebook))

```python
import pandas as pd
import pandas_bokeh
pandas_bokeh.output_notebook()
```

#### File output to "Interactive Plot.html" (see also [bokeh.io.output_file](https://bokeh.pydata.org/en/latest/docs/reference/io.html#bokeh.io.output_file))

```python
import pandas as pd
import pandas_bokeh
pandas_bokeh.output_file("Interactive Plot.html")
```

### **Pandas-Bokeh** as native Pandas plotting backend
<p id="pandas_backend"> </p>

For pandas >= 0.25, a plotting backend switch is natively supported. It can be achievied by calling:

    import pandas as pd
    pd.set_option('plotting.backend', 'pandas_bokeh')

Now, the plotting API is accessible for a Pandas DataFrame via:

    df.plot(...)

All additional functionalities of **Pandas-Bokeh** are then accessible at *pd.plotting*. So, setting the output to notebook is:

    pd.plotting.output_notebook()

or calling the [grid layout functionality](#dashboard_layouts):

    pd.plotting.plot_grid(...)

**Note:** Backwards compatibility is kept since there will still be the *df.plot_bokeh(...)* methods for a DataFrame.

<p id="output_file"> </p>



<br>

---

### Plot types

Supported plottypes are at the moment:

* Pandas &  Pyspark DataFrames
    * [lineplot](#lineplot)
    * [pointplot](#pointplot)
    * [stepplot](#stepplot)
    * [scatterplot](#scatterplot)
    * [barplot](#barplot)
    * [histogram](#histogram)
    * [areaplot](#areaplot)
    * [pieplot](#pieplot)
    * [mapplot](#mapplot)

<br>

* [Geoplots (Point, Line, Polygon) with **GeoPandas**](#geoplots)

Also, check out the complementary chapter [Outputs, Formatting & Layouts](#Layouts) about:

* [Output options (how to get HTML representation of Bokeh plots)](#output_options)
* [Number formats in Pandas-Bokeh (modify Hovertool number format, suppress scientific notation on axes)](#number_formats)
* [Dashboard layouts (How to layout multiple plots in rows, columns and grids)](#dashboard_layouts)

---

<br>
<br>


<p id="Examples"></p>




## Lineplot

### Basic Lineplot

This simple **lineplot** in **Pandas-Bokeh** already contains various interactive elements:

* a pannable and zoomable (zoom in plotarea and zoom on axis) plot
* by clicking on the legend elements, one can hide and show the individual lines
* a Hovertool for the plotted lines

Consider the following simple example:

```python
import numpy as np

np.random.seed(42)
df = pd.DataFrame({"Google": np.random.randn(1000)+0.2, 
                   "Apple": np.random.randn(1000)+0.17}, 
                   index=pd.date_range('1/1/2000', periods=1000))
df = df.cumsum()
df = df + 50
df.plot_bokeh(kind="line")       #equivalent to df.plot_bokeh.line()
```

![ApplevsGoogle_1](docs/Images/ApplevsGoogle_1.gif)

Note, that similar to the regular **pandas.DataFrame.plot** method, there are also additional accessors to directly access the different plotting types like:

* ```df.plot_bokeh(kind="line", ...)``` → ```df.plot_bokeh.line(...)```
* ```df.plot_bokeh(kind="bar", ...)``` → ```df.plot_bokeh.bar(...)```
* ```df.plot_bokeh(kind="hist", ...)``` → ```df.plot_bokeh.hist(...)```
* ...



#### Advanced Lineplot

There are various optional parameters to tune the plots, for example:

* **kind**: Which kind of plot should be produced. Currently supported are: *"line", "point", "scatter", "bar"* and *"histogram"*. In the near future many more will be implemented as horizontal barplot, boxplots, pie-charts, etc.
* **x**: Name of the column to use for the horizontal x-axis. If the **x** parameter is not specified, the index is used for the x-values of the plot. Alternative, also an array of values can be passed that has the same number of elements as the DataFrame.
* **y**: Name of column *or* list of names of columns to use for the vertical y-axis. 
* **figsize**: Choose width & height of the plot
* **title**: Sets title of the plot
* **xlim**/**ylim**: Set visibler range of plot for x- and y-axis (also works for *datetime x-axis*)
* **xlabel**/**ylabel**: Set x- and y-labels
* **logx**/**logy**: Set log-scale on x-/y-axis
* **xticks**/**yticks**: Explicitly set the ticks on the axes
* **color**: Defines a single color for a plot.
* **colormap**: Can be used to specify multiple colors to plot. Can be either a list of colors or the name of a [Bokeh color palette](https://bokeh.pydata.org/en/latest/docs/reference/palettes.html)
* **hovertool**: If True a Hovertool is active, else if False no Hovertool is drawn.
* **hovertool_string**: If specified, this string will be used for the hovertool (@{column} will be replaced by the value of the column for the element the mouse hovers over, see also [Bokeh documentation](https://bokeh.pydata.org/en/latest/docs/user_guide/tools.html#custom-tooltip) and [here](#Dropdown))
* **toolbar_location**: Specify the position of the toolbar location (None, "above", "below", "left" or "right"). Default: *"right"*
* **zooming**: Enables/Disables zooming. Default: *True*
* **panning**: Enables/Disables panning. Default: *True*
* **fontsize_label/fontsize_ticks/fontsize_title/fontsize_legend**: Set fontsize of labels, ticks, title or legend (int or string of form "15pt")
* **rangetool** Enables a range tool scroller. Default *False*


* **kwargs****: Optional keyword arguments of [bokeh.plotting.figure.line](https://bokeh.pydata.org/en/latest/docs/reference/plotting.html#bokeh.plotting.figure.Figure.line)

<p id="hovertool_string_example"></p>

Try them out to get a feeling for the effects. Let us consider now:

```python
df.plot_bokeh.line(
    figsize=(800, 450),
    y="Apple",
    title="Apple vs Google",
    xlabel="Date",
    ylabel="Stock price [$]",
    yticks=[0, 100, 200, 300, 400],
    ylim=(0, 400),
    toolbar_location=None,
    colormap=["red", "blue"],
    hovertool_string=r"""<img
                        src='https://upload.wikimedia.org/wikipedia/commons/thumb/f/fa/Apple_logo_black.svg/170px-Apple_logo_black.svg.png' 
                        height="42" alt="@imgs" width="42"
                        style="float: left; margin: 0px 15px 15px 0px;"
                        border="2"></img> Apple 
                        
                        <h4> Stock Price: </h4> @{Apple}""",
    panning=False,
    zooming=False)
```

![ApplevsGoogle_2](docs/Images/ApplevsGoogle_2.gif)

#### Lineplot with data points

For **lineplots**, as for many other plot-kinds, there are some special keyword arguments that only work for this plotting type. For lineplots, these are:

* **plot_data_points**: Plot also the data points on the lines
* **plot_data_points_size**: Determines the size of the data points
* **marker**: Defines the point type *(Default: "circle")*. Possible values are: 'circle', 'square', 'triangle', 'asterisk', 'circle_x', 'square_x', 'inverted_triangle', 'x', 'circle_cross', 'square_cross', 'diamond', 'cross'


* **kwargs****: Optional keyword arguments of [bokeh.plotting.figure.line](https://bokeh.pydata.org/en/latest/docs/reference/plotting.html#bokeh.plotting.figure.Figure.line)

Let us use this information to have another version of the same plot:

```python
df.plot_bokeh.line(
    figsize=(800, 450),
    title="Apple vs Google",
    xlabel="Date",
    ylabel="Stock price [$]",
    yticks=[0, 100, 200, 300, 400],
    ylim=(100, 200),
    xlim=("2001-01-01", "2001-02-01"),
    colormap=["red", "blue"],
    plot_data_points=True,
    plot_data_points_size=10,
    marker="asterisk")
```

![ApplevsGoogle_3](docs/Images/ApplevsGoogle_3.png)

#### Lineplot with rangetool

```python
ts = pd.Series(np.random.randn(1000), index=pd.date_range('1/1/2000', periods=1000))
df = pd.DataFrame(np.random.randn(1000, 4), index=ts.index, columns=list('ABCD'))
df = df.cumsum()

df.plot_bokeh(rangetool=True)
```

![rangetool](docs/Images/rangetool.gif)

<br>

## Pointplot

If you just wish to draw the date points for curves, the **pointplot** option is the right choice. It also accepts the **kwargs** of [bokeh.plotting.figure.scatter](https://bokeh.pydata.org/en/latest/docs/reference/plotting.html#bokeh.plotting.figure.Figure.scatter) like *marker* or *size*:

```python
import numpy as np

x = np.arange(-3, 3, 0.1)
y2 = x**2
y3 = x**3
df = pd.DataFrame({"x": x, "Parabula": y2, "Cube": y3})
df.plot_bokeh.point(
    x="x",
    xticks=range(-3, 4),
    size=5,
    colormap=["#009933", "#ff3399"],
    title="Pointplot (Parabula vs. Cube)",
    marker="x")
```

![Pointplot](docs/Images/Pointplot.gif)

<br>

## Stepplot
With a similar API as the line- & pointplots, one can generate a stepplot. Additional keyword arguments for this plot type are passes to [bokeh.plotting.figure.step](bokeh.plotting.figure.scatter), e.g. **mode** (before, after, center), see the following example 

```python
import numpy as np

x = np.arange(-3, 3, 1)
y2 = x**2
y3 = x**3
df = pd.DataFrame({"x": x, "Parabula": y2, "Cube": y3})
df.plot_bokeh.step(
    x="x",
    xticks=range(-1, 1),
    colormap=["#009933", "#ff3399"],
    title="Pointplot (Parabula vs. Cube)",
    figsize=(800,300),
    fontsize_title=30,
    fontsize_label=25,
    fontsize_ticks=15,
    fontsize_legend=5,
    )

df.plot_bokeh.step(
    x="x",
    xticks=range(-1, 1),
    colormap=["#009933", "#ff3399"],
    title="Pointplot (Parabula vs. Cube)",
    mode="after",
    figsize=(800,300)
    )
```

![Stepplot](docs/Images/stepplot.png)



*Note that the step-plot API of Bokeh does so far not support a [hovertool functionality](https://github.com/bokeh/bokeh/issues/7419)*.

<br>

## Scatterplot

A basic **scatterplot** can be created using the *kind="scatter"* option. For **scatterplots**, the **x** and **y** parameters have to be specified and the following optional keyword argument is allowed:

* **category**: Determines the category column to use for coloring the scatter points


* **kwargs****: Optional keyword arguments of [bokeh.plotting.figure.scatter](https://bokeh.pydata.org/en/latest/docs/reference/plotting.html#bokeh.plotting.figure.Figure.scatter)


Note, that the **pandas.DataFrame.plot_bokeh()** method return per default a Bokeh figure, which can be embedded in Dashboard layouts with other figures and **Bokeh** objects (for more details about (sub)plot layouts and embedding the resulting Bokeh plots as HTML click [here](#Layouts)).

In the example below, we use the building *grid layout* support of **Pandas-Bokeh** to display both the DataFrame (using a *Bokeh DataTable*) and the resulting **scatterplot**:

```python
# Load Iris Dataset:
df = pd.read_csv(
    r"https://raw.githubusercontent.com/PatrikHlobil/Pandas-Bokeh/master/docs/Testdata/iris/iris.csv"
)
df = df.sample(frac=1)

# Create Bokeh-Table with DataFrame:
from bokeh.models.widgets import DataTable, TableColumn
from bokeh.models import ColumnDataSource

data_table = DataTable(
    columns=[TableColumn(field=Ci, title=Ci) for Ci in df.columns],
    source=ColumnDataSource(df),
    height=300,
)

# Create Scatterplot:
p_scatter = df.plot_bokeh.scatter(
    x="petal length (cm)",
    y="sepal width (cm)",
    category="species",
    title="Iris DataSet Visualization",
    show_figure=False,
)

# Combine Table and Scatterplot via grid layout:
pandas_bokeh.plot_grid([[data_table, p_scatter]], plot_width=400, plot_height=350)
```
<p id="scatterplot_picture"> </p>

![Scatterplot](docs/Images/Scatterplot.gif)

A possible optional keyword parameters that can be passed to [bokeh.plotting.figure.scatter](https://bokeh.pydata.org/en/latest/docs/reference/plotting.html#bokeh.plotting.figure.Figure.scatter) is **size**. Below, we use the *sepal length* of the Iris data as reference for the size:
```python
#Change one value to clearly see the effect of the size keyword
df.loc[13, "sepal length (cm)"] = 15

#Make scatterplot:
p_scatter = df.plot_bokeh.scatter(
    x="petal length (cm)",
    y="sepal width (cm)",
    category="species",
    title="Iris DataSet Visualization with Size Keyword",
    size="sepal length (cm)")
```


![Scatterplot2](docs/Images/Scatterplot2.png)


In this example you can see, that the additional dimension *sepal length* cannot be used to clearly differentiate between the *virginica* and *versicolor* species.

<br>

## Barplot

The **barplot** API has no special keyword arguments, but accepts optional **kwargs** of [bokeh.plotting.figure.vbar](https://bokeh.pydata.org/en/latest/docs/reference/plotting.html#bokeh.plotting.figure.Figure.vbar) like *alpha*. It uses per default the index for the bar categories (however, also columns can be used as x-axis category using the **x** argument).

```python
data = {
    'fruits':
    ['Apples', 'Pears', 'Nectarines', 'Plums', 'Grapes', 'Strawberries'],
    '2015': [2, 1, 4, 3, 2, 4],
    '2016': [5, 3, 3, 2, 4, 6],
    '2017': [3, 2, 4, 4, 5, 3]
}
df = pd.DataFrame(data).set_index("fruits")

p_bar = df.plot_bokeh.bar(
    ylabel="Price per Unit [€]", 
    title="Fruit prices per Year", 
    alpha=0.6)
```

![Barplot](docs/Images/Barplot.gif)

Using the **stacked** keyword argument you also maked stacked barplots:
```python
p_stacked_bar = df.plot_bokeh.bar(
    ylabel="Price per Unit [€]",
    title="Fruit prices per Year",
    stacked=True,
    alpha=0.6)
```

![Barplot2](docs/Images/Barplot2.png)

Also horizontal versions of the above barplot are supported with the keyword **kind="barh"** or the accessor **plot_bokeh.barh**. You can still specify a column of the DataFrame as the bar category via the **x** argument if you do not wish to use the index.
```python
#Reset index, such that "fruits" is now a column of the DataFrame:
df.reset_index(inplace=True)

#Create horizontal bar (via kind keyword):
p_hbar = df.plot_bokeh(
    kind="barh",
    x="fruits",
    xlabel="Price per Unit [€]",
    title="Fruit prices per Year",
    alpha=0.6,
    legend = "bottom_right",
    show_figure=False)

#Create stacked horizontal bar (via barh accessor):
p_stacked_hbar = df.plot_bokeh.barh(
    x="fruits",
    stacked=True,
    xlabel="Price per Unit [€]",
    title="Fruit prices per Year",
    alpha=0.6,
    legend = "bottom_right",
    show_figure=False)

#Plot all barplot examples in a grid:
pandas_bokeh.plot_grid([[p_bar, p_stacked_bar],
                        [p_hbar, p_stacked_hbar]], 
                       plot_width=450)
```

![Barplot3](docs/Images/Barplot3.png)


## Histogram

For drawing **histograms** (kind="hist"), **Pandas-Bokeh** has a lot of customization features. Optional keyword arguments for *histogram plots* are:
* **bins**: Determines bins to use for the histogram. If bins is an int, it defines the number of equal-width bins in the given range (10, by default). If bins is a sequence, it defines the bin edges, including the rightmost edge, allowing for non-uniform bin widths. If bins is a string, it defines the method used to calculate the optimal bin width, as defined by [histogram_bin_edges](https://docs.scipy.org/doc/numpy-1.15.1/reference/generated/numpy.histogram_bin_edges.html#numpy.histogram_bin_edges).
* **histogram_type**: Either *"sidebyside"*, *"topontop"* or *"stacked"*. Default: *"topontop"*
* **stacked**: Boolean that overrides the *histogram_type* as *"stacked"* if given. Default: *False*


* **kwargs****: Optional keyword arguments of [bokeh.plotting.figure.quad](https://bokeh.pydata.org/en/latest/docs/reference/plotting.html#bokeh.plotting.figure.Figure.quad)

Below examples of the different histogram types:
```python
import numpy as np

df_hist = pd.DataFrame({
    'a': np.random.randn(1000) + 1,
    'b': np.random.randn(1000),
    'c': np.random.randn(1000) - 1
    },
    columns=['a', 'b', 'c'])

#Top-on-Top Histogram (Default):
df_hist.plot_bokeh.hist(
    bins=np.linspace(-5, 5, 41),
    vertical_xlabel=True,
    hovertool=False,
    title="Normal distributions (Top-on-Top)",
    line_color="black")

#Side-by-Side Histogram (multiple bars share bin side-by-side) also accessible via
#kind="hist":
df_hist.plot_bokeh(
    kind="hist",
    bins=np.linspace(-5, 5, 41),
    histogram_type="sidebyside",
    vertical_xlabel=True,
    hovertool=False,
    title="Normal distributions (Side-by-Side)",
    line_color="black")

#Stacked histogram:
df_hist.plot_bokeh.hist(
    bins=np.linspace(-5, 5, 41),
    histogram_type="stacked",
    vertical_xlabel=True,
    hovertool=False,
    title="Normal distributions (Stacked)",
    line_color="black")
```

![Histogram](docs/Images/Histograms_all.gif)

Further, advanced keyword arguments for histograms are:
* **weights**: A column of the DataFrame that is used as weight for the histogramm aggregation (see also [numpy.histogram](https://docs.scipy.org/doc/numpy-1.15.1/reference/generated/numpy.histogram.html))
* **normed**: If True, histogram values are normed to 1 (sum of histogram values=1). It is also possible to pass an integer, e.g. *normed=100* would result in a histogram with percentage y-axis (sum of histogram values=100). *Default: False*
* **cumulative**: If True, a cumulative histogram is shown. *Default: False*
* **show_average**: If True, the average of the histogram is also shown. *Default: False*

Their usage is shown in these examples:
```python
p_hist = df_hist.plot_bokeh.hist(
    y=["a", "b"],
    bins=np.arange(-4, 6.5, 0.5),
    normed=100,
    vertical_xlabel=True,
    ylabel="Share[%]",
    title="Normal distributions (normed)",
    show_average=True,
    xlim=(-4, 6),
    ylim=(0, 30),
    show_figure=False)

p_hist_cum = df_hist.plot_bokeh.hist(
    y=["a", "b"],
    bins=np.arange(-4, 6.5, 0.5),
    normed=100,
    cumulative=True,
    vertical_xlabel=True,
    ylabel="Share[%]",
    title="Normal distributions (normed & cumulative)",
    show_figure=False)

pandas_bokeh.plot_grid([[p_hist, p_hist_cum]], plot_width=450, plot_height=300)
```

![Histogram2](docs/Images/Histogram2.png)

<br>

## Areaplot

Areaplot *(kind="area")* can be either drawn on top of each other or stacked. The important parameters are:
* **stacked**: If True, the areaplots are stacked. If False, plots are drawn on top of each other. *Default: False*


* **kwargs****: Optional keyword arguments of [bokeh.plotting.figure.patch](https://bokeh.pydata.org/en/latest/docs/reference/plotting.html#bokeh.plotting.figure.Figure.patch)

<br>

Let us consider the [energy consumption split by source](https://www.bp.com/en/global/corporate/energy-economics/statistical-review-of-world-energy.html) that can be downloaded as DataFrame via:
```python
df_energy = pd.read_csv(r"https://raw.githubusercontent.com/PatrikHlobil/Pandas-Bokeh/master/docs/Testdata/energy/energy.csv", 
parse_dates=["Year"])
df_energy.head()
```

<table  class="dataframe">  <thead>    <tr style="text-align: right;">      <th>Year</th>      <th>Oil</th>      <th>Gas</th>      <th>Coal</th>      <th>Nuclear Energy</th>      <th>Hydroelectricity</th>      <th>Other Renewable</th>    </tr>  </thead>  <tbody>    <tr>      <td>1970-01-01</td>      <td>2291.5</td>      <td>826.7</td>      <td>1467.3</td>      <td>17.7</td>      <td>265.8</td>      <td>5.8</td>    </tr>    <tr>      <td>1971-01-01</td>      <td>2427.7</td>      <td>884.8</td>      <td>1459.2</td>      <td>24.9</td>      <td>276.4</td>      <td>6.3</td>    </tr>    <tr>      <td>1972-01-01</td>      <td>2613.9</td>      <td>933.7</td>      <td>1475.7</td>      <td>34.1</td>      <td>288.9</td>      <td>6.8</td>    </tr>    <tr>      <td>1973-01-01</td>      <td>2818.1</td>      <td>978.0</td>      <td>1519.6</td>      <td>45.9</td>      <td>292.5</td>      <td>7.3</td>    </tr>    <tr>      <td>1974-01-01</td>      <td>2777.3</td>      <td>1001.9</td>      <td>1520.9</td>      <td>59.6</td>      <td>321.1</td>      <td>7.7</td>    </tr>  </tbody></table>
<br>

Creating the Areaplot can be achieved via:
```python
df_energy.plot_bokeh.area(
    x="Year",
    stacked=True,
    legend="top_left",
    colormap=["brown", "orange", "black", "grey", "blue", "green"],
    title="Worldwide energy consumption split by energy source",
    ylabel="Million tonnes oil equivalent",
    ylim=(0, 16000))
```

![areaplot](docs/Images/areaplot.png)

Note that the energy consumption of fossile energy is still increasing and renewable energy sources are still small in comparison 😢!!! However, when we norm the plot using the **normed** keyword, there is a clear trend towards renewable energies in the last decade:
```python
df_energy.plot_bokeh.area(
    x="Year",
    stacked=True,
    normed=100,
    legend="bottom_left",
    colormap=["brown", "orange", "black", "grey", "blue", "green"],
    title="Worldwide energy consumption split by energy source",
    ylabel="Million tonnes oil equivalent")
```

![areaplot2](docs/Images/areaplot2.gif)

## Pieplot

For Pieplots, let us consider a dataset showing the results of all Bundestags elections in Germany since 2002:
```python
df_pie = pd.read_csv(r"https://raw.githubusercontent.com/PatrikHlobil/Pandas-Bokeh/master/docs/Testdata/Bundestagswahl/Bundestagswahl.csv")
df_pie
```
<table class="dataframe">  <thead>    <tr style="text-align: right;">      <th>Partei</th>      <th>2002</th>      <th>2005</th>      <th>2009</th>      <th>2013</th>      <th>2017</th>    </tr>  </thead>  <tbody>    <tr>      <td>CDU/CSU</td>      <td>38.5</td>      <td>35.2</td>      <td>33.8</td>      <td>41.5</td>      <td>32.9</td>    </tr>    <tr>      <td>SPD</td>      <td>38.5</td>      <td>34.2</td>      <td>23.0</td>      <td>25.7</td>      <td>20.5</td>    </tr>    <tr>      <td>FDP</td>      <td>7.4</td>      <td>9.8</td>      <td>14.6</td>      <td>4.8</td>      <td>10.7</td>    </tr>    <tr>      <td>Grünen</td>      <td>8.6</td>      <td>8.1</td>      <td>10.7</td>      <td>8.4</td>      <td>8.9</td>    </tr>    <tr>      <td>Linke/PDS</td>      <td>4.0</td>      <td>8.7</td>      <td>11.9</td>      <td>8.6</td>      <td>9.2</td>    </tr>    <tr>      <td>AfD</td>      <td>0.0</td>      <td>0.0</td>      <td>0.0</td>      <td>0.0</td>      <td>12.6</td>    </tr>    <tr>      <td>Sonstige</td>      <td>3.0</td>      <td>4.0</td>      <td>6.0</td>      <td>11.0</td>      <td>5.0</td>    </tr>  </tbody></table>

We can create a Pieplot of the last election in 2017 by specifying the "Partei" (german for party) column as the **x** column and the "2017" column as the y column for values:
```python
df_pie.plot_bokeh.pie(
    x="Partei",
    y="2017",
    colormap=["blue", "red", "yellow", "green", "purple", "orange", "grey"],
    title="Results of German Bundestag Election 2017",
    )
```

![pieplot](docs/Images/pieplot.gif)

When you pass several columns to the **y** parameter (not providing the y-parameter assumes you plot all columns), multiple nested pieplots will be shown in one plot:
```python
df_pie.plot_bokeh.pie(
    x="Partei",
    colormap=["blue", "red", "yellow", "green", "purple", "orange", "grey"],
    title="Results of German Bundestag Elections [2002-2017]",
    line_color="grey")
```

![pieplot2](docs/Images/pieplot2.png)


## Mapplot

The **mapplot** method of **Pandas-Bokeh** allows for plotting geographic points stored in a Pandas DataFrame on an interactive map. For more advanced **Geoplots** for line and polygon shapes have a look at the [Geoplots examples](#geoplots) for the GeoPandas API of **Pandas-Bokeh**. 

For **mapplots**, only (latitude, longitude) pairs in [geographic projection](https://en.wikipedia.org/wiki/Geographic_coordinate_system#Latitude_and_longitude) (WGS84) can be plotted on a map. The basic API has the following 2 base parameters:

* **x**: name of the *longitude* column of the DataFrame
* **y**: name of the *latitude* column of the DataFrame

The other optional keyword arguments are discussed in the section about the [GeoPandas API](#geoplots), e.g. **category** for coloring the points.

Below an example of plotting all cities for more than 1 million inhabitants:
```python
df_mapplot = pd.read_csv(r"https://raw.githubusercontent.com/PatrikHlobil/Pandas-Bokeh/master/docs/Testdata/populated%20places/populated_places.csv")
df_mapplot.head()
```

<table class="dataframe">
  <thead>
    <tr style="text-align: right;">
      <th>name</th>
      <th>pop_max</th>
      <th>latitude</th>
      <th>longitude</th>
      <th>size</th>
    </tr>
  </thead>
  <tbody>
    <tr>
      <td>Mesa</td>
      <td>1085394</td>
      <td>33.423915</td>
      <td>-111.736084</td>
      <td>1.085394</td>
    </tr>
    <tr>
      <td>Sharjah</td>
      <td>1103027</td>
      <td>25.371383</td>
      <td>55.406478</td>
      <td>1.103027</td>
    </tr>
    <tr>
      <td>Changwon</td>
      <td>1081499</td>
      <td>35.219102</td>
      <td>128.583562</td>
      <td>1.081499</td>
    </tr>
    <tr>
      <td>Sheffield</td>
      <td>1292900</td>
      <td>53.366677</td>
      <td>-1.499997</td>
      <td>1.292900</td>
    </tr>
    <tr>
      <td>Abbottabad</td>
      <td>1183647</td>
      <td>34.149503</td>
      <td>73.199501</td>
      <td>1.183647</td>
    </tr>
  </tbody>
</table>


```python
df_mapplot["size"] = df_mapplot["pop_max"] / 1000000
df_mapplot.plot_bokeh.map(
    x="longitude",
    y="latitude",
    hovertool_string="""<h2> @{name} </h2> 
    
                        <h3> Population: @{pop_max} </h3>""",
    tile_provider="STAMEN_TERRAIN_RETINA",
    size="size", 
    figsize=(900, 600),
    title="World cities with more than 1.000.000 inhabitants")
```

<p id="geoplots"> </p>

![Mapplot](docs/Images/Pointmap.gif)

## Geoplots

**Pandas-Bokeh** also allows for interactive plotting of Maps using [GeoPandas](http://geopandas.org/) by providing a **geopandas.GeoDataFrame.plot_bokeh()** method.  It allows to plot the following geodata on a map :

* Points/MultiPoints
* Lines/MultiLines
* Polygons/MultiPolygons

**Note**: t is not possible to mix up the objects types, i.e. a GeoDataFrame with Points and Lines is for example not allowed. 

Les us start with a simple example using the ["World Borders Dataset"](http://thematicmapping.org/downloads/world_borders.php) . Let us first import all neccessary libraries and read the shapefile:
```python
import geopandas as gpd
import pandas as pd
import pandas_bokeh
pandas_bokeh.output_notebook()

#Read in GeoJSON from URL:
df_states = gpd.read_file(r"https://raw.githubusercontent.com/PatrikHlobil/Pandas-Bokeh/master/docs/Testdata/states/states.geojson")
df_states.head()
```

<table>  <thead>    <tr style="text-align: right;">      <th>STATE_NAME</th>      <th>REGION</th>      <th>POPESTIMATE2010</th>      <th>POPESTIMATE2011</th>      <th>POPESTIMATE2012</th>      <th>POPESTIMATE2013</th>      <th>POPESTIMATE2014</th>      <th>POPESTIMATE2015</th>      <th>POPESTIMATE2016</th>      <th>POPESTIMATE2017</th>      <th>geometry</th>    </tr>  </thead>  <tbody>    <tr>      <td>Hawaii</td>      <td>4</td>      <td>1363817</td>      <td>1378323</td>      <td>1392772</td>      <td>1408038</td>      <td>1417710</td>      <td>1426320</td>      <td>1428683</td>      <td>1427538</td>      <td>(POLYGON ((-160.0738033454681 22.0041773479577...</td>    </tr>    <tr>      <td>Washington</td>      <td>4</td>      <td>6741386</td>      <td>6819155</td>      <td>6890899</td>      <td>6963410</td>      <td>7046931</td>      <td>7152818</td>      <td>7280934</td>      <td>7405743</td>      <td>(POLYGON ((-122.4020153103835 48.2252163723779...</td>    </tr>    <tr>      <td>Montana</td>      <td>4</td>      <td>990507</td>      <td>996866</td>      <td>1003522</td>      <td>1011921</td>      <td>1019931</td>      <td>1028317</td>      <td>1038656</td>      <td>1050493</td>      <td>POLYGON ((-111.4754253002074 44.70216236909688...</td>    </tr>    <tr>      <td>Maine</td>      <td>1</td>      <td>1327568</td>      <td>1327968</td>      <td>1328101</td>      <td>1327975</td>      <td>1328903</td>      <td>1327787</td>      <td>1330232</td>      <td>1335907</td>      <td>(POLYGON ((-69.77727626137293 44.0741483685119...</td>    </tr>    <tr>      <td>North Dakota</td>      <td>2</td>      <td>674518</td>      <td>684830</td>      <td>701380</td>      <td>722908</td>      <td>738658</td>      <td>754859</td>      <td>755548</td>      <td>755393</td>      <td>POLYGON ((-98.73043728833767 45.93827137024809...</td>    </tr>  </tbody></table>

Plotting the data on a map is as simple as calling:

```python
df_states.plot_bokeh(simplify_shapes=10000)
```

![US_States_1](docs/Images/US_States_1.gif)

We also passed the optional parameter **simplify_shapes** (~meter) to improve plotting performance (for a reference see [shapely.object.simplify](https://shapely.readthedocs.io/en/stable/manual.html#object.simplify)). The above geolayer thus has an accuracy of about 10km.

Many keyword arguments like *xlabel, ylabel, xlim, ylim, title, colormap, hovertool, zooming, panning, ...* for costumizing the plot are also available for the geoplotting API and can be uses as in the examples shown above. There are however also many other options especially for plotting geodata:
* **geometry_column**: Specify the column that stores the geometry-information (default: "geometry")
* **hovertool_columns**: Specify column names, for which values should be shown in hovertool
* **hovertool_string**: If specified, this string will be used for the hovertool (@{column} will be replaced by the value of the column for the element the mouse hovers over, see also [Bokeh documentation](https://bokeh.pydata.org/en/latest/docs/user_guide/tools.html#custom-tooltip))
* **colormap_uselog**: If set *True*, the colormapper is using a logscale. *Default: False*
* **colormap_range**: Specify the value range of the colormapper via (min, max) tuple
* **tile_provider**: Define build-in tile provider for background maps. Possible values: *None, 'CARTODBPOSITRON', 'CARTODBPOSITRON_RETINA', 'STAMEN_TERRAIN', 'STAMEN_TERRAIN_RETINA', 'STAMEN_TONER', 'STAMEN_TONER_BACKGROUND', 'STAMEN_TONER_LABELS'. Default: CARTODBPOSITRON_RETINA* 
* **tile_provider_url**: An arbitraty tile_provider_url of the form '<url>/{Z}/{X}/{Y}*.png' can be passed to be used as background map. 
* **tile_attribution**: String (also HTML accepted) for showing attribution for tile source in the lower right corner
* **tile_alpha**: Sets the alpha value of the background tile between [0, 1].  *Default: 1*

One of the most common usage of map plots are [choropleth maps](https://en.wikipedia.org/wiki/Choropleth_map), where the color of a the objects is determined by the property of the object itself. There are 3 ways of drawing choropleth maps using **Pandas-Bokeh**, which are described below.

### Categories
This is the simplest way. Just provide the **category** keyword for the selection of the property column:
* **category**: Specifies the column of the GeoDataFrame that should be used to draw a [choropleth map](https://en.wikipedia.org/wiki/Choropleth_map)
* **show_colorbar**: Whether or not to show a colorbar for categorical plots. *Default: True*
    
Let us now draw the regions as a **choropleth plot** using the **category** keyword (at the moment, only numerical columns are supported for choropleth plots):
```python
df_states.plot_bokeh(
    figsize=(900, 600),
    simplify_shapes=5000,
    category="REGION",
    show_colorbar=False,
    colormap=["blue", "yellow", "green", "red"],
    hovertool_columns=["STATE_NAME", "REGION"],
    tile_provider="STAMEN_TERRAIN_RETINA")
```

When hovering over the states, the state-name and the region are shown as specified in the **hovertool_columns** argument.

![US_States_2](docs/Images/US_States_2.png)

<p id="Dropdown"></p>

### Dropdown
By passing a *list of column names* of the GeoDataFrame as the **dropdown** keyword argument, a dropdown menu is shown above the map. This dropdown menu can be used to select the choropleth layer by the user. :
```python
df_states["STATE_NAME_SMALL"] = df_states["STATE_NAME"].str.lower()

df_states.plot_bokeh(
    figsize=(900, 600),
    simplify_shapes=5000,
    dropdown=["POPESTIMATE2010", "POPESTIMATE2017"],
    colormap="Viridis",
    hovertool_string="""
                        <img
                        src="https://www.states101.com/img/flags/gif/small/@STATE_NAME_SMALL.gif" 
                        height="42" alt="@imgs" width="42"
                        style="float: left; margin: 0px 15px 15px 0px;"
                        border="2"></img>
                
                        <h2>  @STATE_NAME </h2>
                        <h3> 2010: @POPESTIMATE2010 </h3>
                        <h3> 2017: @POPESTIMATE2017 </h3>""",
    tile_provider_url=r"http://c.tile.stamen.com/watercolor/{Z}/{X}/{Y}.jpg",
    tile_attribution='Map tiles by <a href="http://stamen.com">Stamen Design</a>, under <a href="http://creativecommons.org/licenses/by/3.0">CC BY 3.0</a>. Data by <a href="http://openstreetmap.org">OpenStreetMap</a>, under <a href="http://www.openstreetmap.org/copyright">ODbL</a>.'
    )
```

![US_States_3](docs/Images/US_States_3.gif)

Using **hovertool_string**, one can pass a string that can contain arbitrary HTML elements (including divs, images, ...) that is shown when hovering over the geographies (@{column} will be replaced by the value of the column for the element the mouse hovers over, see also [Bokeh documentation](https://bokeh.pydata.org/en/latest/docs/user_guide/tools.html#custom-tooltip)).

Here, we also used an OSM tile server with watercolor style via **tile_provider_url** and added the attribution via **tile_attribution**.



### Sliders

Another option for interactive *choropleth* maps is the **slider** implementation of *Pandas-Bokeh*. The possible keyword arguments are here:

* **slider**: By passing a *list of column names* of the GeoDataFrame, a slider can be used to . This dropdown menu can be used to select the choropleth layer by the user.
* **slider_range**: Pass a range (or numpy.arange) of numbers object to relate the sliders values with the *slider* columns. By passing range(0,10), the slider will have values [0, 1, 2, ..., 9], when passing numpy.arange(3,5,0.5), the slider will have values [3, 3.5, 4, 4.5]. *Default: range(0, len(slider))*
* **slider_name**: Specifies the title of the slider. *Default is an empty string.*

This can be used to display the change in population relative to the year 2010:
```python
#Calculate change of population relative to 2010:
for i in range(8):
    df_states["Delta_Population_201%d"%i] = ((df_states["POPESTIMATE201%d"%i] / df_states["POPESTIMATE2010"]) -1 ) * 100

#Specify slider columns:
slider_columns = ["Delta_Population_201%d"%i for i in range(8)]

#Specify slider-range (Maps "Delta_Population_2010" -> 2010, 
#                           "Delta_Population_2011" -> 2011, ...):
slider_range = range(2010, 2018)

#Make slider plot:
df_states.plot_bokeh(
    figsize=(900, 600),
    simplify_shapes=5000,
    slider=slider_columns,
    slider_range=slider_range,
    slider_name="Year", 
    colormap="Inferno",
    hovertool_columns=["STATE_NAME"] + slider_columns,
    title="Change of Population [%]")
```
![US_States_4](docs/Images/US_States_4.gif)

<br>
<br>

### Plot multiple geolayers

If you wish to display multiple geolayers, you can pass the *Bokeh figure of a Pandas-Bokeh plot* via the **figure** keyword to the next **plot_bokeh()** call:
```python
import geopandas as gpd
import pandas_bokeh
pandas_bokeh.output_notebook()

# Read in GeoJSONs from URL:
df_states = gpd.read_file(r"https://raw.githubusercontent.com/PatrikHlobil/Pandas-Bokeh/master/docs/Testdata/states/states.geojson")
df_cities = gpd.read_file(
    r"https://raw.githubusercontent.com/PatrikHlobil/Pandas-Bokeh/master/docs/Testdata/populated%20places/ne_10m_populated_places_simple_bigcities.geojson"
)
df_cities["size"] = df_cities.pop_max / 400000

#Plot shapes of US states (pass figure options to this initial plot):
figure = df_states.plot_bokeh(
    figsize=(800, 450),
    simplify_shapes=10000,
    show_figure=False,
    xlim=[-170, -80],
    ylim=[10, 70],
    category="REGION",
    colormap="Dark2",
    legend="States",
    show_colorbar=False,
)

#Plot cities as points on top of the US states layer by passing the figure:
df_cities.plot_bokeh(
    figure=figure,         # <== pass figure here!
    category="pop_max",
    colormap="Viridis",
    colormap_uselog=True,
    size="size",
    hovertool_string="""<h1>@name</h1>
                        <h3>Population: @pop_max </h3>""",
    marker="inverted_triangle",
    legend="Cities",
)

```

![Multiple Geolayers](docs/Images/Multiple_GeoLayers.gif)

---

### Point & Line plots:

Below, you can see an example that use **Pandas-Bokeh** to plot point data on a map. The plot shows all cities with a population larger than 1.000.000. For point plots, you can select the **marker** as keyword argument (since it is passed to [bokeh.plotting.figure.scatter](http://bokeh.pydata.org/en/latest/docs/reference/plotting.html#bokeh.plotting.figure.Figure.scatter)). [Here](https://bokeh.pydata.org/en/latest/docs/gallery/markers.html) an overview of all available marker types:
```python
gdf = gpd.read_file(r"https://raw.githubusercontent.com/PatrikHlobil/Pandas-Bokeh/master/docs/Testdata/populated%20places/ne_10m_populated_places_simple_bigcities.geojson")
gdf["size"] = gdf.pop_max / 400000

gdf.plot_bokeh(
    category="pop_max",
    colormap="Viridis",
    colormap_uselog=True,
    size="size",
    hovertool_string="""<h1>@name</h1>
                        <h3>Population: @pop_max </h3>""",
    xlim=[-15, 35],
    ylim=[30,60],
    marker="inverted_triangle");
```
![Pointmap](docs/Images/Pointmap.gif)

In a similar way, also GeoDataFrames with (multi)line shapes can be drawn using **Pandas-Bokeh**.

<br>

---

### Colorbar formatting:

If you want to display the numerical labels on your colorbar with an alternative to the scientific format, you
can pass in a one of the [bokeh number string formats](https://bokeh.pydata.org/en/latest/_modules/bokeh/models/formatters.html#NumeralTickFormatter)
or an instance of one of the [bokeh.models.formatters](https://bokeh.pydata.org/en/latest/docs/reference/models/formatters.html) to the `colorbar_tick_format` argument
in the geoplot

An example of using the string format argument:

```python
df_states = gpd.read_file(r"https://raw.githubusercontent.com/PatrikHlobil/Pandas-Bokeh/master/docs/Testdata/states/states.geojson")

df_states["STATE_NAME_SMALL"] = df_states["STATE_NAME"].str.lower()

# pass in a string format to colorbar_tick_format to display the ticks as 10m rather than 1e7
df_states.plot_bokeh(
    figsize=(900, 600),
    category="POPESTIMATE2017",
    simplify_shapes=5000,    
    colormap="Inferno",
    colormap_uselog=True,
    colorbar_tick_format="0.0a")
```
![colorbar_tick_format with string argument](docs/Images/geoplot_string_tickformatter.png)

An example of using the bokeh `PrintfTickFormatter`:

```python
df_states = gpd.read_file(r"https://raw.githubusercontent.com/PatrikHlobil/Pandas-Bokeh/master/docs/Testdata/states/states.geojson")

df_states["STATE_NAME_SMALL"] = df_states["STATE_NAME"].str.lower()

for i in range(8):
    df_states["Delta_Population_201%d"%i] = ((df_states["POPESTIMATE201%d"%i] / df_states["POPESTIMATE2010"]) -1 ) * 100

# pass in a PrintfTickFormatter instance colorbar_tick_format to display the ticks with 2 decimal places  
df_states.plot_bokeh(
    figsize=(900, 600),
    category="Delta_Population_2017",
    simplify_shapes=5000,    
    colormap="Inferno",
    colorbar_tick_format=PrintfTickFormatter(format="%4.2f"))
```
![colorbar_tick_format with bokeh.models.formatter_instance](docs/Images/geoplot_PrintfTickFormatter.png)

<br>

<p id="Layouts"></p>

## Outputs, Formatting & Layouts

<p id="output_options"></p>

### Output options

The **pandas.DataFrame.plot_bokeh** API has the following additional keyword arguments:

* **show_figure**: If True, the resulting figure is shown (either in the notebook or exported and shown as HTML file, see [Basics](#Basics). If False, None is returned. *Default: True*
* **return_html**: If True, the method call returns an HTML string that contains all **Bokeh** CSS&JS resources and the figure embedded in a div. This HTML representation of the plot can be used for embedding the plot in an HTML document. *Default: False*

If you have a **Bokeh figure or layout**, you can also use the **pandas_bokeh.embedded_html** function to generate an embeddable HTML representation of the plot. This can be included into any valid HTML (note that this is not possible directly with the HTML generated by the [pandas_bokeh.output_file](#output_file) output option, because it includes an HTML header). Let us consider the following simple example:

```python
#Import Pandas and Pandas-Bokeh (if you do not specify an output option, the standard is
#output_file):
import pandas as pd
import pandas_bokeh

#Create DataFrame to Plot:
import numpy as np
x = np.arange(-10, 10, 0.1)
sin = np.sin(x)
cos = np.cos(x)
tan = np.tan(x)
df = pd.DataFrame({"x": x, "sin(x)": sin, "cos(x)": cos, "tan(x)": tan})

#Make Bokeh plot from DataFrame using Pandas-Bokeh. Do not show the plot, but export
#it to an embeddable HTML string:
html_plot = df.plot_bokeh(
    kind="line",
    x="x",
    y=["sin(x)", "cos(x)", "tan(x)"],
    xticks=range(-20, 20),
    title="Trigonometric functions",
    show_figure=False,
    return_html=True,
    ylim=(-1.5, 1.5))

#Write some HTML and embed the HTML plot below it. For production use, please use
#Templates and the awesome Jinja library.
html = r"""
<script type="text/x-mathjax-config">
  MathJax.Hub.Config({tex2jax: {inlineMath: [['$','$'], ['\\(','\\)']]}});
</script>
<script type="text/javascript"
  src="http://cdn.mathjax.org/mathjax/latest/MathJax.js?config=TeX-AMS-MML_HTMLorMML">
</script>

<h1> Trigonometric functions </h1>

<p> The basic trigonometric functions are:</p>

<p>$ sin(x) $</p>
<p>$ cos(x) $</p>
<p>$ tan(x) = \frac{sin(x)}{cos(x)}$</p>

<p>Below is a plot that shows them</p>

""" + html_plot

#Export the HTML string to an external HTML file and show it:
with open("test.html" , "w") as f:
    f.write(html)
    
import webbrowser
webbrowser.open("test.html")
```

This code will open up a webbrowser and show the following page. As you can see, the interactive Bokeh plot is embedded nicely into the HTML layout. The **return_html** option is ideal for the use in a templating engine like [Jinja](http://jinja.pocoo.org/). 

![Embedded HTML](docs/Images/embedded_HTML.png)

### Auto Scaling Plots

For single plots that have a number of x axis values or for larger monitors, you can auto scale the figure to the width of the entire jupyter cell by setting the `sizing_mode` parameter.

```python
df = pd.DataFrame(np.random.rand(10, 4), columns=['a', 'b', 'c', 'd'])

df.plot_bokeh(kind="bar", figsize=(500, 200), sizing_mode="scale_width")
```
![Scaled Plot](docs/Images/scaled_plot.png)

The `figsize` parameter can be used to change the height and width as well as act as a scaling multiplier against the axis that is not being scaled.

<p id="number_formats"></p>

### Number formats

To change the formats of numbers in the hovertool, use the **number_format** keyword argument. For a documentation about the format to pass, have a look at the [Bokeh documentation](https://bokeh.pydata.org/en/latest/docs/reference/models/formatters.html#bokeh.models.formatters.NumeralTickFormatter.format).Let us consider some examples for the number **3.141592653589793**:

| Format | Output |
|--------|--------|
| 0      | 3      |
| 0.000  | 3.141  |
| 0.00 \$ | 3.14 \$ |


This number format will be applied to all numeric columns of the hovertool. If you want to make a very custom or complicated hovertool, you should probably use the **hovertool_string** keyword argument, see e.g. [this example](#hovertool_string_example). Below, we use the **number_format** parameter to specify the "Stock Price" format to 2 decimal digits and an additional \$ sign.
```python
import numpy as np

#Lineplot:
np.random.seed(42)
df = pd.DataFrame({
    "Google": np.random.randn(1000) + 0.2,
    "Apple": np.random.randn(1000) + 0.17
},
                  index=pd.date_range('1/1/2000', periods=1000))
df = df.cumsum()
df = df + 50
df.plot_bokeh(
    kind="line",
    title="Apple vs Google",
    xlabel="Date",
    ylabel="Stock price [$]",
    yticks=[0, 100, 200, 300, 400],
    ylim=(0, 400),
    colormap=["red", "blue"],
    number_format="1.00 $")
```
![Number format](docs/Images/Number_format.gif)

#### Suppress scientific notation for axes

If you want to suppress the scientific notation for axes, you can use the **disable_scientific_axes** parameter, which accepts one of *"x", "y", "xy"*:

```python
df = pd.DataFrame({"Animal": ["Mouse", "Rabbit", "Dog", "Tiger", "Elefant", "Wale"],
                   "Weight [g]": [19, 3000, 40000, 200000, 6000000, 50000000]})
p_scientific = df.plot_bokeh(x="Animal", y="Weight [g]", show_figure=False)
p_non_scientific = df.plot_bokeh(x="Animal", y="Weight [g]", disable_scientific_axes="y", show_figure=False,)
pandas_bokeh.plot_grid([[p_scientific, p_non_scientific]], plot_width = 450)
```

![Number format](docs/Images/Scientific_axes.png)

<p id="dashboard_layouts"></p>

### Dashboard Layouts

As shown in the [Scatterplot Example](#scatterplot_picture), combining plots with  plots or other HTML elements is straighforward in **Pandas-Bokeh** due to the layout capabilities of [Bokeh](https://bokeh.pydata.org/en/latest/docs/user_guide/layout.html). The easiest way to generate a dashboard layout is using the **pandas_bokeh.plot_grid** method (which is an extension of [bokeh.layouts.gridplot](https://bokeh.pydata.org/en/latest/docs/reference/layouts.html#bokeh.layouts.gridplot)):

```python
import pandas as pd
import numpy as np
import pandas_bokeh
pandas_bokeh.output_notebook()

#Barplot:
data = {
    'fruits':
    ['Apples', 'Pears', 'Nectarines', 'Plums', 'Grapes', 'Strawberries'],
    '2015': [2, 1, 4, 3, 2, 4],
    '2016': [5, 3, 3, 2, 4, 6],
    '2017': [3, 2, 4, 4, 5, 3]
}
df = pd.DataFrame(data).set_index("fruits")
p_bar = df.plot_bokeh(
    kind="bar",
    ylabel="Price per Unit [€]",
    title="Fruit prices per Year",
    show_figure=False)

#Lineplot:
np.random.seed(42)
df = pd.DataFrame({
    "Google": np.random.randn(1000) + 0.2,
    "Apple": np.random.randn(1000) + 0.17
},
                  index=pd.date_range('1/1/2000', periods=1000))
df = df.cumsum()
df = df + 50
p_line = df.plot_bokeh(
    kind="line",
    title="Apple vs Google",
    xlabel="Date",
    ylabel="Stock price [$]",
    yticks=[0, 100, 200, 300, 400],
    ylim=(0, 400),
    colormap=["red", "blue"],
    show_figure=False)

#Scatterplot:
from sklearn.datasets import load_iris
iris = load_iris()
df = pd.DataFrame(iris["data"])
df.columns = iris["feature_names"]
df["species"] = iris["target"]
df["species"] = df["species"].map(dict(zip(range(3), iris["target_names"])))
p_scatter = df.plot_bokeh(
    kind="scatter",
    x="petal length (cm)",
    y="sepal width (cm)",
    category="species",
    title="Iris DataSet Visualization",
    show_figure=False)

#Histogram:
df_hist = pd.DataFrame({
    'a': np.random.randn(1000) + 1,
    'b': np.random.randn(1000),
    'c': np.random.randn(1000) - 1
},
                       columns=['a', 'b', 'c'])

p_hist = df_hist.plot_bokeh(
    kind="hist",
    bins=np.arange(-6, 6.5, 0.5),
    vertical_xlabel=True,
    normed=100,
    hovertool=False,
    title="Normal distributions",
    show_figure=False)

#Make Dashboard with Grid Layout:
pandas_bokeh.plot_grid([[p_line, p_bar], 
                        [p_scatter, p_hist]], plot_width=450)
```

![Dashboard Layout](docs/Images/Startimage.gif)

Using a combination of *row* and *column* elements (see also [Bokeh Layouts](https://bokeh.pydata.org/en/latest/docs/user_guide/layout.html)) allow for a very easy general arrangement of elements. An alternative layout to the one above is:

```python
p_line.plot_width = 900
p_hist.plot_width = 900

layout = pandas_bokeh.column(p_line,
                pandas_bokeh.row(p_scatter, p_bar),
                p_hist)

pandas_bokeh.show(layout)
```

![Alternative Dashboard Layout](docs/Images/Alternative_Layout.png)


<br>

---

<br>

<p id="releasenotes"> </p>

# Release Notes

## 0.0.1

In this early version, the following plot types are supported:

* line
* point
* scatter
* bar
* histogram

In the near future many more will be implemented as horizontal barplot, boxplots,pie-charts, etc.

**Pandas-Bokeh** is a high-level API for *Bokeh*. Nevertheless there are many options for customizing the plots, for example:

* **figsize**: Choose width & height of the plot
* **title**: Sets title of the plot
* **xlim**/**ylim**: Set visibler range of plot for x- and y-axis (also works for *datetime x-axis*)
* **xlabel**/**ylabel**: Set x- and y-labels
* **logx**/**logy**: Set log-scale on x-/y-axis
* **xticks**/**yticks**: Explicitly set the ticks on the axes
* **colormap**: Defines the colors to plot. Can be either a list of colors or the name of a [Bokeh color palette](https://bokeh.pydata.org/en/latest/docs/reference/palettes.html)
* **hovertool**: If True a Hovertool is active, else if False no Hovertool is drawn.

Plots like scatterplot or histogram also have many more additional customization options.

## 0.0.2:

**Changes:**

* Fixed Error when importing **Pandas-Bokeh** in Python 2.7 
* Small refactoring and *Black* code formatting

## 0.1

**Changes:**

### General
* WebGL now as plotting backend as default 
* Code Refactoring & many bugfixes
* Added panning/zooming keyword options
* Toolbar now visible per default
* Kwargs names are checked in columns of DataFrame/Series and kept if there is a match, such that additional keyword arguments can be used to specify for example line_width or alpha value of plots
* Improved Functionalities (row, column) for **Pandas-Bokeh** Layouts
* Added <hovertool_string> for providing an [HTML string to the hovertool](https://bokeh.pydata.org/en/latest/docs/user_guide/tools.html#custom-tooltip)
* Many additional customization arguments

#### DataFrames
* Additional plot types:
    * areaplots (with **stacked** and **normed** kwargs)
    * horizontal & stacked barplots 
    * piecharts
    * mapplot
* Added accessors similar to the pandas.DataFrame.plot API:
  * ```df.plot_bokeh(kind="line", ...)``` → ```df.plot_bokeh.line(...)```
  * ```df.plot_bokeh(kind="bar", ...)``` → ```df.plot_bokeh.bar(...)```
  * ```df.plot_bokeh(kind="hist", ...)``` → ```df.plot_bokeh.hist(...)```
  * ...
* Smarter x-axis formatting for barplots when using datetimes
* Histogram <bins> parameter also accepts integers (to specify number of bins)
* Added support for categorical x-axis for all plot types (line, scatter, area, ...)
* Smarter autodetection of x- and y-labels

#### GeoDataFrames
* Added <tile_attribution> & <tile_alpha> parameter for background tiles of geoplots
* Support for xlim & ylim in WGS84 (Latitude/Longitude) for geoplots
* Greatly Improved performance for Polygon Geoplots 


## 0.1.1

* Refactoring of mapplot API (calls GeoPandas API of Pandas-Bokeh), such that all options of GeoPandas.GeoDataFrame.plot_bokeh are available.
* Allow passing a Pandas_Bokeh figure to overlay geoplots (not fully supported for category/dropdown/slider yet)
* Bug Fix for new **Pandas 0.24** release
* Implementation of first tests 

## 0.2

* **PySpark** support
* **Zeppelin Notebooks** support
* Added "disable_scientific_axes" option for Plots
* Bugfixes
* Implementation of **number_format** keyword for line, scatterplots
* Official support also for Python 3.4 & 3.5 

## 0.3

* Official Pandas backend switch support for pandas >= 0.25
* Add **stepplot**
* Add support for colormap ticker formatting in Geoplots
* Support for multipolygons & holes in Geoplots
* Bugfixes
* conda support

## 0.4

* Rangetool support
* Autoscaling support using the **sizing_mode** keyword
* Bugfixes 

## 0.4.1

* speedup when plotting GeoDataFrames

<<<<<<< HEAD
## 0.5 

## 0.5.3

* keep aspect ratio for map-plots
* add support for Bokeh 2.3
=======
## 0.4.2

* Bugfixes

## 0.4.3

* Bugfixes (#55-Multipolygon plotting error)
* Improvements with sizing & zooming (#61)

## 0.5 (in development):

* Implementation of **geometry_column**-parameter for geoplots (#14 Plotting LineString)
* Fix of deprecation warnings for Bokeh >= 2.0 and future minimum requirement Bokeh>=2.0 (#51-BokehDeprecationWarnings with Bokeh v1.4.0, #59-Bokeh 2.0 is imminent)
* Fix of Problem with Datetime Hovertool columns with Bokeh>=2.0 (#60-Hovertool datetime shows as percentage.)
* Fix broken Dropdown and Slider for Geoplots (#68 Not compatible with Bokeh 2.x)
* Added fontsize settings for Labels, Title and Ticks
>>>>>>> 1a8309ca
<|MERGE_RESOLUTION|>--- conflicted
+++ resolved
@@ -1338,14 +1338,6 @@
 
 * speedup when plotting GeoDataFrames
 
-<<<<<<< HEAD
-## 0.5 
-
-## 0.5.3
-
-* keep aspect ratio for map-plots
-* add support for Bokeh 2.3
-=======
 ## 0.4.2
 
 * Bugfixes
@@ -1355,11 +1347,23 @@
 * Bugfixes (#55-Multipolygon plotting error)
 * Improvements with sizing & zooming (#61)
 
-## 0.5 (in development):
+## 0.5
 
 * Implementation of **geometry_column**-parameter for geoplots (#14 Plotting LineString)
 * Fix of deprecation warnings for Bokeh >= 2.0 and future minimum requirement Bokeh>=2.0 (#51-BokehDeprecationWarnings with Bokeh v1.4.0, #59-Bokeh 2.0 is imminent)
 * Fix of Problem with Datetime Hovertool columns with Bokeh>=2.0 (#60-Hovertool datetime shows as percentage.)
 * Fix broken Dropdown and Slider for Geoplots (#68 Not compatible with Bokeh 2.x)
 * Added fontsize settings for Labels, Title and Ticks
->>>>>>> 1a8309ca
+
+## 0.5.1
+
+* bugfixes
+
+## 0.5.2
+
+* bugfixes
+
+## 0.5.3
+
+* keep aspect ratio for map-plots
+* add support for Bokeh 2.3