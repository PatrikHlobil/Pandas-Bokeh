--- conflicted
+++ resolved
@@ -30,12 +30,8 @@
 - script: pip install -r Tests/requirements_test.txt
   displayName: 'Install Python Libaries'
 
-<<<<<<< HEAD
-- script: python -m pytest --color=yes -s -x --cov-report term-missing --cov=pandas_bokeh Tests/
-=======
 - script: python setup.py sdist && pip install dist/pandas-bokeh-*
   displayName: 'Build Python wheel & install Pandas Bokeh'
 
 - script: pytest --color=yes -s -x -vv --cov-report term-missing --cov=pandas_bokeh Tests/
->>>>>>> cb241ea5
   displayName: 'Run Pytest'