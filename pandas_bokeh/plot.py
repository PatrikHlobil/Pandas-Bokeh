#!/usr/bin/env python
# -*- coding: utf-8 -*-

import datetime
import math
import numbers
import re
import warnings
from copy import deepcopy

import numpy as np
import pandas as pd
from bokeh.core.properties import value as _value
from bokeh.events import Tap
from bokeh.layouts import column
from bokeh.models import (CategoricalColorMapper, ColorBar, ColumnDataSource,
                          DatetimeTickFormatter, FuncTickFormatter, HoverTool,
                          LinearColorMapper, LogColorMapper, RangeTool,
                          WheelZoomTool)
from bokeh.models.callbacks import CustomJS
from bokeh.models.glyphs import Text
from bokeh.models.ranges import FactorRange, Range1d
from bokeh.models.tickers import FixedTicker
from bokeh.palettes import Inferno256, all_palettes
from bokeh.plotting import figure
from bokeh.transform import cumsum, dodge
from pandas.core.base import PandasObject

from .base import embedded_html, show
from .geoplot import geoplot


def check_type(data):
    """Checks type of provided data array."""

    first_value = np.array(data)[0]

    if isinstance(first_value, numbers.Number):
        return "numeric"
    elif isinstance(first_value, (np.datetime64, datetime.datetime, datetime.date)):
        return "datetime"
    else:
        return "object"

def get_colormap(colormap, N_cols):

    """Returns a colormap with <N_cols> colors. <colormap> can be either None,
    a string with the name of a Bokeh color palette or a list/tuple of colors."""

    if colormap is None:
        if N_cols <= 10:
            colormap = all_palettes["Category10"][10][:N_cols]
        elif N_cols <= 20:
            colormap = all_palettes["Category20"][N_cols]
        else:
            colormap = all_palettes["Category20"][20] * int(N_cols / 20 + 1)
            colormap = colormap[:N_cols]
    elif isinstance(colormap, str):
        if colormap in all_palettes:
            colormap = all_palettes[colormap]
            max_key = max(colormap.keys())
            if N_cols <= max_key:
                colormap = colormap[N_cols]
            else:
                colormap = colormap[max_key]
                colormap = colormap * int(N_cols / len(colormap) + 1)
                colormap = colormap[:N_cols]
        else:
            raise ValueError(
                "Could not find <colormap> with name %s. The following predefined colormaps are supported (see also https://bokeh.pydata.org/en/latest/docs/reference/palettes.html ): %s"
                % (colormap, list(all_palettes.keys()))
            )
    elif isinstance(colormap, (list, tuple)):
        colormap = colormap * int(N_cols / len(colormap) + 1)
        colormap = colormap[:N_cols]
    else:
        raise ValueError(
            "<colormap> can onyl be None, a name of a colorpalette as string( see https://bokeh.pydata.org/en/latest/docs/reference/palettes.html ) or a list/tuple of colors."
        )

    return colormap


def _times_to_string(times):

    types = []
    for t in times:
        t = pd.to_datetime(t)
        if t.microsecond > 0:
            types.append("microsecond")
        elif t.second > 0:
            types.append("second")
        elif t.hour > 0:
            types.append("hour")
        else:
            types.append("date")

    if "microsecond" in types:
        return [pd.to_datetime(t).strftime("%Y/%m/%d %H:%M:%S.%f") for t in times]
    elif "second" in types:
        return [pd.to_datetime(t).strftime("%Y/%m/%d %H:%M:%S") for t in times]
    elif "hour" in types:
        return [pd.to_datetime(t).strftime("%Y/%m/%d %H:%M") for t in times]
    elif "date" in types:
        return [pd.to_datetime(t).strftime("%Y/%m/%d") for t in times]


def plot(
    df_in,
    x=None,
    y=None,
    kind="line",
    figsize=None,
    use_index=True,
    title="",
    legend="top_right",
    logx=False,
    logy=False,
    xlabel=None,
    ylabel=None,
    xticks=None,
    yticks=None,
    xlim=None,
    ylim=None,
    fontsize=None,  # TODO:
    color=None,
    colormap=None,
    category=None,
    histogram_type=None,
    stacked=False,
    weights=None,
    bins=None,
    normed=False,
    cumulative=False,
    show_average=False,
    plot_data_points=False,
    plot_data_points_size=5,
    number_format=None,
    disable_scientific_axes=None,
    show_figure=True,
    return_html=False,
    panning=True,
    zooming=True,
    sizing_mode="fixed",
    toolbar_location="right",
    hovertool=True,
    hovertool_string=None,
    rangetool=False,
    vertical_xlabel=False,
    x_axis_location="below",
    webgl=True,
    reuse_plot=None, # This keyword is not used by Pandas-Bokeh, but pandas plotting API adds it for series object calls
    **kwargs
):
    """Method for creating a interactive with 'Bokeh' as plotting backend. Available
    plot kinds are:

    * line
    * point
    * scatter
    * bar / barh
    * hist
    * area
    * pie
    * map

    Examples
    --------
    >>> df.plot_bokeh.line()
    >>> df.plot_bokeh.scatter(x='x',y='y')
    
    These plotting methods can also be accessed by calling the accessor as a
    method with the ``kind`` argument (except of "map" plot):
    ``df.plot_bokeh(kind='line')`` is equivalent to ``df.plot_bokeh.line()``

    For more information about the individual plot kind implementations, have a
    look at the underlying method accessors (like df.plot_bokeh.line) or visit
    https://github.com/PatrikHlobil/Pandas-Bokeh. 

    If `sizing_mode` is not fixed (default), it will overide the set plot width or height
    depending on which axis it is scaled on.
    
    """

    # Make a local copy of the DataFrame:
    df = df_in.copy()
    if isinstance(df, pd.Series):
        df = pd.DataFrame(df)

    if kind == "map":
        return mapplot(
            df,
            x=x,
            y=y,
            figsize=figsize,
            title=title,
            legend=legend,
            xlabel=xlabel,
            ylabel=ylabel,
            xlim=xlim,
            color=color,
            colormap=colormap,
            category=category,
            show_figure=show_figure,
            return_html=return_html,
            panning=panning,
            zooming=zooming,
            toolbar_location=toolbar_location,
            hovertool=hovertool,
            hovertool_string=hovertool_string,
            webgl=webgl,
            **kwargs
        )

    # Check plot kind input:
    allowed_kinds = [
        "line",
        "step",
        "point",
        "scatter",
        "bar",
        "barh",
        "hist",
        "area",
        "pie",
        "map",
    ]

    rangetool_allowed_kinds = [
        "line",
        "step"
    ]

    if kind not in allowed_kinds:
        allowed_kinds = "', '".join(allowed_kinds)
        raise ValueError("Allowed plot kinds are '%s'." % allowed_kinds)

    if rangetool and kind not in rangetool_allowed_kinds:
        allowed_rangetool_kinds = "', '".join(rangetool_allowed_kinds)
        raise ValueError("For using the rangetool, the allowed plot kinds are '%s'." % allowed_rangetool_kinds)

    if rangetool:
        x_axis_location = "above"

    # Get and check options for base figure:
    figure_options = {
        "title": title,
        "toolbar_location": toolbar_location,
        "active_scroll": "wheel_zoom",
        "plot_width": 600,
        "plot_height": 400,
        "output_backend": "webgl",
        "sizing_mode": sizing_mode,
        "x_axis_location": x_axis_location
    }
    # Initializing rangetool plot variable:
    p_rangetool = None

    if not figsize is None:
        width, height = figsize
        figure_options["plot_width"] = width
        figure_options["plot_height"] = height
    if logx:
        figure_options["x_axis_type"] = "log"
    if logy:
        figure_options["y_axis_type"] = "log"
    if not xlabel is None:
        figure_options["x_axis_label"] = xlabel
    if not ylabel is None:
        figure_options["y_axis_label"] = ylabel
    if not xlim is None:
        if not isinstance(xlim, (tuple, list)):
            raise ValueError("<xlim> must be a list/tuple of form (x_min, x_max).")
        elif len(xlim) != 2:
            raise ValueError("<xlim> must be a list/tuple of form (x_min, x_max).")
        else:
            figure_options["x_range"] = xlim
    if not ylim is None:
        if not isinstance(ylim, (tuple, list)):
            raise ValueError("<ylim> must be a list/tuple of form (y_min, y_max).")
        elif len(ylim) != 2:
            raise ValueError("<ylim> must be a list/tuple of form (y_min, y_max).")
        else:
            figure_options["y_range"] = ylim
    if webgl:
        figure_options["output_backend"] = "webgl"
    if number_format is None:
        number_format = ""
    else:
        number_format = "{%s}" % number_format

    # Check hovertool_string and define additional columns to keep in source:
    additional_columns = []
    if hovertool_string is not None:
        if not isinstance(hovertool_string, str):
            raise ValueError("<hovertool_string> can only be None or a string.")
        # Search for hovertool_string columns in DataFrame:
        for s in re.findall("@[^\s\{]+", hovertool_string):
            s = s[1:]
            if s in df.columns:
                additional_columns.append(s)
        for s in re.findall("@\{.+\}", hovertool_string):
            s = s[2:-1]
            if s in df.columns:
                additional_columns.append(s)

    # Set standard linewidth:
    if "line_width" not in kwargs:
        kwargs["line_width"] = 2

    # Get x-axis Name and Values:
    delete_in_y = None
    if not x is None:
        if issubclass(x.__class__, pd.Index) or issubclass(x.__class__, pd.Series):
            if x.name is not None:
                name = str(x.name)
            else:
                name = ""
            x = x.values
        elif x in df.columns:
            delete_in_y = x
            name = str(x)
            x = df[x].values
        elif isinstance(x, (tuple, list, type(np.array))):
            if len(x) == len(df):
                x = x
                name = ""
            else:
                raise Exception(
                    "Length of provided <x> argument does not fit length of DataFrame or Series."
                )
        else:
            raise Exception(
                "Please provide for the <x> parameter either a column name of the DataFrame/Series or an array of the same length."
            )
    else:
        if use_index:
            x = df.index.values
            if not df.index.name is None:
                name = str(df.index.name)
            else:
                name = ""
        else:
            x = np.linspace(0, len(df) - 1, len(df))
            name = ""

    # Define name of axis of x-values (for horizontal plots like barh, this corresponds
    # to y-axis):
    if kind == "barh":
        if "y_axis_label" not in figure_options:
            figure_options["y_axis_label"] = name

    else:
        if "x_axis_label" not in figure_options:
            figure_options["x_axis_label"] = name

    # Check type of x-axis:
    if check_type(x) == "datetime":
        figure_options["x_axis_type"] = "datetime"
        xaxis_type = "datetime"
        if not xlim is None:
            starttime, endtime = xlim
            try:
                starttime = pd.to_datetime(starttime)
            except:
                raise ValueError("Could not parse x_min input of <xlim> as datetime.")
            try:
                endtime = pd.to_datetime(endtime)
            except:
                raise ValueError("Could not parse x_max input of <xlim> as datetime.")
            figure_options["x_range"] = (starttime, endtime)

    elif check_type(x) == "numeric":
        xaxis_type = "numerical"
    else:
        xaxis_type = "categorical"

    if kind in ["bar", "barh", "pie"]:
        xaxis_type = "categorical"

    x_old = x
    x_labels_dict = None
    if xaxis_type == "categorical":
        if check_type(x) == "datetime":
            x = _times_to_string(x)
        else:
            x = [str(el) for el in x]
        if kind != "hist":
            x_labels_dict = dict(zip(range(len(x)), x))
            x = list(range(len(x)))
        if "x_axis_type" in figure_options:
            del figure_options["x_axis_type"]

    # Determine data cols to plot (only plot numeric data):
    if y is None:
        cols = df.columns
    elif not isinstance(y, (list, tuple)):
        cols = [y]
    else:
        cols = y
    data_cols = []
    for i, col in enumerate(cols):
        if col not in df.columns:
            raise Exception(
                "Could not find '%s' in the columns of the provided DataFrame/Series. Please provide for the <y> parameter either a column name of the DataFrame/Series or an array of the same length."
                % col
            )
        if np.issubdtype(df[col].dtype, np.number):
            data_cols.append(col)
    if len(data_cols) == 0:
        raise Exception("No numeric data columns found for plotting.")

    # Convert y-column names into string representation:
    df.rename(columns={col: str(col) for col in data_cols}, inplace=True)
    data_cols = [str(col) for col in data_cols]

    # Delete x column if it appears in y columns:
    if not delete_in_y is None:
        if delete_in_y in data_cols:
            data_cols.remove(delete_in_y)
    N_cols = len(data_cols)
    if len(data_cols) == 0:
        raise Exception(
            "The only numeric column is the column %s that is already used on the x-axis."
            % delete_in_y
        )

    # Autodetect y-label if no y-label is provided by user and only one y-column exists:
    if N_cols == 1:
        if kind == "barh":
            if "x_axis_label" not in figure_options:
                figure_options["x_axis_label"] = data_cols[0]
        else:
            if "y_axis_label" not in figure_options:
                figure_options["y_axis_label"] = data_cols[0]

    # Get Name of x-axis data:
    if kind == "barh":
        xlabelname = (
            figure_options["y_axis_label"]
            if figure_options.get("y_axis_label", "") != ""
            else "x"
        )
    else:
        xlabelname = (
            figure_options["x_axis_label"]
            if figure_options.get("x_axis_label", "") != ""
            else "x"
        )

    # Create Figure for plotting:
    p = figure(**figure_options)
    if "x_axis_type" not in figure_options:
        figure_options["x_axis_type"] = None

    # For categorical plots, set the xticks:
    if x_labels_dict is not None:
        p.xaxis.formatter = FuncTickFormatter(
            code="""
                                var labels = %s;
                                return labels[tick];
                                """
            % x_labels_dict
        )

    # Define ColumnDataSource for Plot if kind != "hist":
    if kind != "hist":
        source = {col: df[col].values for col in data_cols}
        source["__x__values"] = x
        source["__x__values_original"] = x_old
        for kwarg, value in kwargs.items():
            if value in df.columns:
                source[value] = df[value].values
        for add_col in additional_columns:
            source[add_col] = df[add_col].values

    # Define colormap
    if kind not in ["scatter", "pie"]:
        colormap = get_colormap(colormap, N_cols)

    if not color is None:
        colormap = get_colormap([color], N_cols)

    # Add Glyphs to Plot:
    if kind == "line":
        p, p_rangetool = lineplot(
            p,
            source,
            data_cols,
            colormap,
            hovertool,
            xlabelname,
            figure_options["x_axis_type"],
            plot_data_points,
            plot_data_points_size,
            hovertool_string,
            number_format,
            rangetool,
            **kwargs
        )

    if kind == "step":
        p, p_rangetool = stepplot(
            p,
            source,
            data_cols,
            colormap,
            hovertool,
            xlabelname,
            figure_options["x_axis_type"],
            plot_data_points,
            plot_data_points_size,
            hovertool_string,
            number_format,
            rangetool,
            **kwargs
        )

    if kind == "point":
        p = pointplot(
            p,
            source,
            data_cols,
            colormap,
            hovertool,
            hovertool_string,
            xlabelname,
            figure_options["x_axis_type"],
            number_format,
            **kwargs
        )

    if kind == "scatter":

        if N_cols > 2:
            raise Exception(
                "For scatterplots <x> and <y> values can only be a single column of the DataFrame, not a list of columns. Please specify both <x> and <y> columns for a scatterplot uniquely."
            )

        # Get and set y-labelname:
        y_column = data_cols[0]
        if "y_axis_label" not in figure_options:
            p.yaxis.axis_label = y_column

        # Get values for y-axis:
        y = df[y_column].values

        # Delete additionally created values by pandas.plotting:
        for add_param in ["s", "c"]:
            if add_param in kwargs:
                del kwargs[add_param]

        

        # Get values for categorical colormap:
        category_values = None
        if category in df.columns:
            category_values = df[category].values
        elif not category is None:
            raise Exception(
                "<category> parameter has to be either None or the name of a single column of the DataFrame"
            )

        scatterplot(
            p,
            df,
            x,
            x_old,
            y,
            category,
            category_values,
            colormap,
            hovertool,
            hovertool_string,
            additional_columns,
            x_axis_type=figure_options["x_axis_type"],
            xlabelname=xlabelname,
            ylabelname=y_column,
            **kwargs
        )

    if kind == "bar" or kind == "barh":

        # Define data source for barplot:
        data = {col: df[col].values for col in data_cols}
        data["__x__values"] = x
        data["__x__values_original"] = x_old
        source = ColumnDataSource(data)
        for kwarg, value in kwargs.items():
            if value in df.columns:
                source.data[value] = df[value].values
        for add_col in additional_columns:
            source.data[add_col] = df[add_col].values

        # Create Figure (just for categorical barplots):
        del figure_options["x_axis_type"]
        if "y_axis_label" not in figure_options and kind == "barh":
            figure_options["y_axis_label"] = xlabelname
        p = figure(**figure_options)
        figure_options["x_axis_type"] = None

        # Set xticks:
        if kind == "bar":
            p.xaxis.formatter = FuncTickFormatter(
                code="""
                                    var labels = %s;
                                    return labels[tick];
                                    """
                % x_labels_dict
            )
        elif kind == "barh":
            p.yaxis.formatter = FuncTickFormatter(
                code="""
                                    var labels = %s;
                                    return labels[tick];
                                    """
                % x_labels_dict
            )

        if not stacked:
            if N_cols >= 3:
                base_width = 0.5
            else:
                base_width = 0.35
            width = base_width / (N_cols - 0.5)
            if N_cols == 1:
                shifts = [0]
            else:
                delta_shift = base_width / (N_cols - 1)
                shifts = [-base_width / 2 + i * delta_shift for i in range(N_cols)]

            for i, name, color, shift in zip(
                range(N_cols), data_cols, colormap, shifts
            ):
                if kind == "bar":
                    glyph = p.vbar(
                        x=dodge("__x__values", shift, range=p.x_range),
                        top=name,
                        width=width,
                        source=source,
                        color=color,
                        legend=" " + name,
                        **kwargs
                    )
                    hovermode = "vline"

                elif kind == "barh":
                    glyph = p.hbar(
                        y=dodge("__x__values", shift, range=p.y_range),
                        right=name,
                        height=width,
                        source=source,
                        color=color,
                        legend=" " + name,
                        **kwargs
                    )
                    hovermode = "hline"

                if hovertool:
                    my_hover = HoverTool(mode=hovermode, renderers=[glyph])
                    if hovertool_string is None:
                        my_hover.tooltips = [
                            (xlabelname, "@__x__values_original"),
                            (name, "@{%s}" % name),
                        ]
                    else:
                        my_hover.tooltips = hovertool_string
                    p.add_tools(my_hover)

        if stacked:
            legend_ref = [_value(col) for col in data_cols]

            if kind == "bar":
                glyph = p.vbar_stack(
                    data_cols,
                    x="__x__values",
                    width=0.8,
                    source=source,
                    color=colormap,
                    legend=legend_ref,
                    **kwargs
                )
                hovermode = "vline"

            elif kind == "barh":
                glyph = p.hbar_stack(
                    data_cols,
                    y="__x__values",
                    height=0.8,
                    source=source,
                    color=colormap,
                    legend=legend_ref,
                    **kwargs
                )
                hovermode = "hline"

            if hovertool:
                my_hover = HoverTool(mode=hovermode, renderers=[glyph[-1]])
                if hovertool_string is None:
                    my_hover.tooltips = [(xlabelname, "@__x__values_original")] + [
                        (col, "@{%s}" % col) for col in data_cols
                    ]
                else:
                    my_hover.tooltips = hovertool_string
                p.add_tools(my_hover)

    if kind == "hist":

        # Disable line_color (for borders of histogram bins) per default:
        if not "line_color" in kwargs:
            kwargs["line_color"] = None
        elif kwargs["line_color"] == True:
            del kwargs["line_color"]

        if "by" in kwargs and y is None:
            y = kwargs["by"]
            del kwargs["by"]

        # Check for stacked keyword:
        if stacked and histogram_type not in [None, "stacked"]:
            warnings.warn(
                "<histogram_type> was set to '%s', but was overriden by <stacked>=True parameter."
                % histogram_type
            )
            histogram_type = "stacked"
        elif stacked and histogram_type is None:
            histogram_type = "stacked"

        # Set xlabel if only one y-column is given and user does not override this via
        # xlabel parameter:
        if len(data_cols) == 1 and xlabel is None:
            p.xaxis.axis_label = data_cols[0]

        # If Histogram should be plotted, calculate bins, aggregates and
        # averages:

        # Autocalculate bins if bins are not specified:
        if bins is None:
            values = df[data_cols].values
            values = values[~np.isnan(values)]
            data, bins = np.histogram(values)

        # Calculate bins if number of bins is given:
        elif isinstance(bins, int):
            if bins < 1:
                raise ValueError(
                    "<bins> can only be an integer>0, a list or a range of numbers."
                )
            values = df[data_cols].values
            values = values[~np.isnan(values)]
            v_min, v_max = values.min(), values.max()
            bins = np.linspace(v_min, v_max, bins + 1)

        bins = list(bins)

        if not weights is None:
            if weights not in df.columns:
                raise ValueError(
                    "Columns '%s' for <weights> is not in provided DataFrame."
                )
            else:
                weights = df[weights].values

        aggregates = []
        averages = []
        for col in data_cols:
            values = df[col].values
            if not weights is None:
                not_nan = ~(np.isnan(values) | np.isnan(weights))
                values_not_nan = values[not_nan]
                weights_not_nan = weights[not_nan]
                if sum(not_nan) < len(not_nan):
                    warnings.warn(
                        "There are NaN values in column '%s' or in the <weights> column. For the histogram, these rows have been neglected."
                        % col,
                        Warning,
                    )
            else:
                not_nan = ~np.isnan(values)
                values_not_nan = values[not_nan]
                weights_not_nan = None
                if sum(not_nan) < len(not_nan):
                    warnings.warn(
                        "There are NaN values in column '%s'. For the histogram, these rows have been neglected."
                        % col,
                        Warning,
                    )

            average = np.average(values_not_nan, weights=weights_not_nan)
            averages.append(average)

            data, bins = np.histogram(
                values_not_nan, bins=bins, weights=weights_not_nan
            )
            if normed:
                data = data / np.sum(data) * normed
            if cumulative:
                data = np.cumsum(data)
            aggregates.append(data)

        p = histogram(
            p,
            df,
            data_cols,
            colormap,
            aggregates,
            bins,
            averages,
            hovertool,
            hovertool_string,
            additional_columns,
            normed,
            cumulative,
            show_average,
            histogram_type,
            logy,
            **kwargs
        )

    if kind == "area":

        p = areaplot(
            p,
            source,
            data_cols,
            colormap,
            hovertool,
            hovertool_string,
            xlabelname,
            figure_options["x_axis_type"],
            stacked,
            normed,
            **kwargs
        )

    if kind == "pie":

        source["__x__values"] = x_old
        p = pieplot(
            source,
            data_cols,
            colormap,
            hovertool,
            hovertool_string,
            figure_options,
            xlabelname,
            **kwargs
        )

    # Set xticks:
    if not xticks is None:
        p.xaxis[0].ticker = list(xticks)
    elif (xaxis_type == "numerical" and kind not in ["hist", "scatter"]) or (
        x_labels_dict is not None and kind != "barh"
    ):
        p.xaxis.ticker = x
    elif kind == "barh":
        p.yaxis.ticker = x
    if not yticks is None:
        p.yaxis.ticker = yticks

    # Format datetime ticks correctly:
    if figure_options["x_axis_type"] == "datetime":
        p.xaxis.formatter = DatetimeTickFormatter(
            milliseconds=["%H:%M:%S.%f"],
            seconds=["%H:%M:%S"],
            minutes=["%H:%M:%S"],
            hours=["%H:%M:%S"],
            days=["%d %B %Y"],
            months=["%d %B %Y"],
            years=["%d %B %Y"],
        )

    # Rotate xlabel if wanted:
    if vertical_xlabel:
        p.xaxis.major_label_orientation = np.pi / 2

    # Set panning option:
    if panning is False:
        p.toolbar.active_drag = None

    # Set zooming option:
    if zooming is False:
        p.toolbar.active_scroll = None

    # Set click policy for legend:
    if not stacked and kind != "pie":
        p.legend.click_policy = "hide"

    # Hide legend if wanted:
    if not legend:
        p.legend.visible = False

    # Modify legend position:
    else:
        if legend is True:
            p.legend.location = "top_right"
        elif legend in [
            "top_left",
            "top_center",
            "top_right",
            "center_left",
            "center",
            "center_right",
            "bottom_left",
            "bottom_center",
            "bottom_right",
        ]:
            p.legend.location = legend
        else:
            raise ValueError(
                "Legend can only be True/False or one of 'top_left', 'top_center', 'top_right', 'center_left', 'center', 'center_right', 'bottom_left', 'bottom_center', 'bottom_right'"
            )

    # Scientific formatting for axes:
    if disable_scientific_axes is None:
        pass
    elif disable_scientific_axes == "x":
        p.xaxis[0].formatter.use_scientific = False
    elif disable_scientific_axes == "y":
        p.yaxis[0].formatter.use_scientific = False
    elif disable_scientific_axes in ["xy", True]:
        p.xaxis[0].formatter.use_scientific = False
        p.yaxis[0].formatter.use_scientific = False
    else:
        raise ValueError(
            """Keyword parameter <disable_scientific_axes> only accepts "xy", True, "x", "y" or None."""
        )

    # Display plot if wanted
    if show_figure:
<<<<<<< HEAD
        return show(p)
=======
         # Display range tool if wanted, otherwise display without
        if isintance(p_rangetool, bokeh.figure):
            show(column(p, p_rangetool))
        else:
            show(p)
>>>>>>> 0edcd31c

    # Return as (embeddable) HTML if wanted:
    if return_html:
        return embedded_html(p)

    # Return plot:
    return p


def _base_lineplot(
    linetype,
    p,
    source,
    data_cols,
    colormap,
    hovertool,
    xlabelname,
    x_axis_type,
    plot_data_points,
    plot_data_points_size,
    hovertool_string,
    number_format,
    rangetool,
    **kwargs
):
    """Adds lineplot to figure p for each data_col."""

    p_rangetool = None
     # Add line (and optional scatter glyphs) to figure:
    linetype = getattr(p, linetype.lower())
    marker = kwargs.pop("marker", "circle")

    if rangetool:
        p_rangetool = _initialize_rangetool(p, x_axis_type, source)

    for name, color in zip(data_cols, colormap):
        glyph = linetype(
            x="__x__values",
            y=name,
            legend=" " + name,
            source=source,
            color=color,
            **kwargs
        )

        if plot_data_points:
            p.scatter(
                x="__x__values",
                y=name,
                legend=" " + name,
                source=source,
                color=color,
                marker=marker,
                size=plot_data_points_size,
            )

        if hovertool:
            my_hover = HoverTool(mode="vline", renderers=[glyph])
            if hovertool_string is None:
                if x_axis_type == "datetime":
                    my_hover.tooltips = [
                        (xlabelname, "@__x__values_original{%F}"),
                        (name, "@{%s}%s" % (name, number_format)),
                    ]
                    my_hover.formatters = {"__x__values_original": "datetime"}
                else:
                    my_hover.tooltips = [
                        (xlabelname, "@__x__values_original"),
                        (name, "@{%s}%s" % (name, number_format)),
                    ]
            else:
                my_hover.tooltips = hovertool_string
            p.add_tools(my_hover)

        if rangetool:           

            p_rangetool.line(
                "__x__values",
                name,
                source=source,
                color=color
            )

    return p, p_rangetool



def lineplot(
    p,
    source,
    data_cols,
    colormap,
    hovertool,
    xlabelname,
    x_axis_type,
    plot_data_points,
    plot_data_points_size,
    hovertool_string,
    number_format,
    rangetool,
    **kwargs
):
    return _base_lineplot(
        linetype="line",
        p=p,
        source=source,
        data_cols=data_cols,
        colormap=colormap,
        hovertool=hovertool,
        xlabelname=xlabelname,
        x_axis_type=x_axis_type,
        plot_data_points=plot_data_points,
        plot_data_points_size=plot_data_points_size,
        hovertool_string=hovertool_string,
        number_format=number_format,
        rangetool=rangetool,
        **kwargs
    )


def stepplot(
    p,
    source,
    data_cols,
    colormap,
    hovertool,
    xlabelname,
    x_axis_type,
    plot_data_points,
    plot_data_points_size,
    hovertool_string,
    number_format,
    rangetool,
    **kwargs
):
    return _base_lineplot(
        linetype="step",
        p=p,
        source=source,
        data_cols=data_cols,
        colormap=colormap,
        hovertool=hovertool,
        xlabelname=xlabelname,
        x_axis_type=x_axis_type,
        plot_data_points=plot_data_points,
        plot_data_points_size=plot_data_points_size,
        hovertool_string=hovertool_string,
        number_format=number_format,
        rangetool=rangetool,
        **kwargs
    )


def pointplot(
    p,
    source,
    data_cols,
    colormap,
    hovertool,
    hovertool_string,
    xlabelname,
    x_axis_type,
    number_format,
    **kwargs
):
    """Adds pointplot to figure p for each data_col."""

    N_cols = len(data_cols)

    # Define marker for pointplot:
    if "marker" in kwargs:
        markers = [kwargs["marker"]] * N_cols
        del kwargs["marker"]
    else:
        marker = [
            "circle",
            "square",
            "triangle",
            "asterisk",
            "circle_x",
            "square_x",
            "inverted_triangle",
            "x",
            "circle_cross",
            "square_cross",
            "diamond",
            "cross",
        ]
        markers = marker * int(N_cols / 20 + 1)
        markers = markers[:N_cols]

    # Add scatter/point glyphs to figure:
    for name, color, marker in zip(data_cols, colormap, markers):

        glyph = p.scatter(
            x="__x__values",
            y=name,
            legend=" " + name,
            source=source,
            color=color,
            marker=marker,
            **kwargs
        )
        if hovertool:
            my_hover = HoverTool(mode="vline", renderers=[glyph])
            if hovertool_string is None:
                if x_axis_type == "datetime":
                    my_hover.tooltips = [
                        (xlabelname, "@__x__values_original{%F}"),
                        (name, "@{%s}%s" % (name, number_format)),
                    ]
                    my_hover.formatters = {"__x__values_original": "datetime"}
                else:
                    my_hover.tooltips = [
                        (xlabelname, "@__x__values_original"),
                        (name, "@{%s}%s" % (name, number_format)),
                    ]
            else:
                my_hover.tooltips = hovertool_string
            p.add_tools(my_hover)

    return p


def scatterplot(
    p,
    df,
    x,
    x_old,
    y,
    category,
    category_values,
    colormap,
    hovertool,
    hovertool_string,
    additional_columns,
    x_axis_type,
    xlabelname,
    ylabelname,
    **kwargs
):
    """Adds a scatterplot to figure p for each data_col."""

    # Set standard size and linecolor of markers:
    if "size" not in kwargs:
        kwargs["size"] = 10
    if "line_color" not in kwargs:
        kwargs["line_color"] = "black"

    # Define source:
    source = ColumnDataSource({"__x__values": x, "__x__values_original": x_old, "y": y})
    for kwarg, value in kwargs.items():
        if value in df.columns:
            source.data[value] = df[value].values
    for add_col in additional_columns:
        source.data[add_col] = df[add_col].values

    # Define Colormapper for categorical scatterplot:
    if category is not None:

        category = str(category)
        source.data[category] = category_values

        # Make numerical categorical scatterplot:
        if check_type(category_values) == "numeric":

            kwargs["legend"] = category + " "

            # Define colormapper for numerical scatterplot:
            if colormap == None:
                colormap = Inferno256
            elif isinstance(colormap, str):
                if colormap in all_palettes:
                    colormap = all_palettes[colormap]
                    max_key = max(colormap.keys())
                    colormap = colormap[max_key]
                else:
                    raise ValueError(
                        "Could not find <colormap> with name %s. The following predefined colormaps are supported (see also https://bokeh.pydata.org/en/latest/docs/reference/palettes.html ): %s"
                        % (colormap, list(all_palettes.keys()))
                    )
            elif isinstance(colormap, (list, tuple)):
                pass
            else:
                raise ValueError(
                    "<colormap> can onyl be None, a name of a colorpalette as string( see https://bokeh.pydata.org/en/latest/docs/reference/palettes.html ) or a list/tuple of colors."
                )

            colormapper = LinearColorMapper(palette=colormap)

            # Set fill-color to colormapper:
            kwargs["fill_color"] = {"field": category, "transform": colormapper}

            # Define Colorbar:
            colorbar_options = {
                "color_mapper": colormapper,
                "label_standoff": 0,
                "border_line_color": None,
                "location": (0, 0),
            }
            colorbar = ColorBar(**colorbar_options)
            p.add_layout(colorbar, "right")

            # Draw glyph:
            glyph = p.scatter(x="__x__values", y="y", source=source, **kwargs)

            # Add Hovertool
            if hovertool:
                my_hover = HoverTool(renderers=[glyph])
                if hovertool_string is None:
                    if x_axis_type == "datetime":
                        my_hover.tooltips = [
                            (xlabelname, "@__x__values_original{%F}"),
                            (ylabelname, "@y"),
                        ]
                        my_hover.formatters = {"__x__values_original": "datetime"}
                    else:
                        my_hover.tooltips = [
                            (xlabelname, "@__x__values_original"),
                            (ylabelname, "@y"),
                        ]
                    my_hover.tooltips.append((str(category), "@{%s}" % category))
                else:
                    my_hover.tooltips = hovertool_string
                p.add_tools(my_hover)

        # Make categorical scatterplot:
        elif check_type(category_values) == "object":

            # Define colormapper for categorical scatterplot:
            labels, categories = pd.factorize(category_values)
            colormap = get_colormap(colormap, len(categories))

            # Draw each category as separate glyph:
            x, y = source.data["__x__values"], source.data["y"]
            for cat, color in zip(categories, colormap):

                # Define reduced source for this categorx:
                x_cat = x[category_values == cat]
                x_old_cat = x_old[category_values == cat]
                y_cat = y[category_values == cat]
                cat_cat = category_values[category_values == cat]
                source = ColumnDataSource(
                    {
                        "__x__values": x_cat,
                        "__x__values_original": x_old_cat,
                        "y": y_cat,
                        "category": cat_cat,
                    }
                )
                for kwarg, value in kwargs.items():
                    if value in df.columns:
                        source.data[value] = df[value].values[category_values == cat]
                for add_col in additional_columns:
                    source.data[add_col] = df[add_col].values[category_values == cat]

                # Draw glyph:
                glyph = p.scatter(
                    x="__x__values",
                    y="y",
                    legend=str(cat) + " ",
                    source=source,
                    color=color,
                    **kwargs
                )

                # Add Hovertool
                if hovertool:
                    my_hover = HoverTool(renderers=[glyph])
                    if hovertool_string is None:
                        if x_axis_type == "datetime":
                            my_hover.tooltips = [
                                (xlabelname, "@__x__values_original{%F}"),
                                (ylabelname, "@y"),
                            ]
                            my_hover.formatters = {"__x__values_original": "datetime"}
                        else:
                            my_hover.tooltips = [
                                (xlabelname, "@__x__values_original"),
                                (ylabelname, "@y"),
                            ]
                        my_hover.tooltips.append((str(category), "@category"))
                    else:
                        my_hover.tooltips = hovertool_string
                    p.add_tools(my_hover)

            if len(categories) > 5:
                warnings.warn(
                    "There are more than 5 categories in the scatterplot. The legend might be crowded, to hide the axis you can pass 'legend=False' as an optional argument."
                )

        else:
            raise ValueError(
                "<category> is not supported with datetime objects. Consider casting the datetime objects to strings, which can be used as <category> values."
            )

    # Draw non-categorical plot:
    else:
        # Draw glyph:
        glyph = p.scatter(
            x="__x__values", y="y", source=source, legend="Hide/Show", **kwargs
        )

        # Add Hovertool:
        if hovertool:
            my_hover = HoverTool(renderers=[glyph])
            if hovertool_string is None:
                if x_axis_type == "datetime":
                    my_hover.tooltips = [
                        (xlabelname, "@__x__values_original{%F}"),
                        (ylabelname, "@y"),
                    ]
                    my_hover.formatters = {"__x__values_original": "datetime"}
                else:
                    my_hover.tooltips = [
                        (xlabelname, "@__x__values_original"),
                        (ylabelname, "@y"),
                    ]
            else:
                my_hover.tooltips = hovertool_string
            p.add_tools(my_hover)

    return p


def histogram(
    p,
    df,
    data_cols,
    colormap,
    aggregates,
    bins,
    averages,
    hovertool,
    hovertool_string,
    additional_columns,
    normed,
    cumulative,
    show_average,
    histogram_type,
    logy,
    **kwargs
):
    "Adds histogram to figure p for each data_col."

    bottom = None
    N_cols = len(data_cols)
    if logy:
        bottomvalue = 0.000000001
    else:
        bottomvalue = 0

    for i, name, color, aggregate, average in zip(
        range(len(data_cols)), data_cols, colormap, aggregates, averages
    ):

        if histogram_type is None:
            histogram_type = "topontop"

        if histogram_type not in ["sidebyside", "topontop", "stacked"]:
            raise ValueError(
                '<histogram_type> can only be one of ["sidebyside", "topontop", "stacked"].'
            )

        # Get bar edges to plot for side-by-side display
        if histogram_type == "sidebyside":
            left = [
                bins[index] + float(i) / N_cols * (bins[index + 1] - bins[index])
                for index in range(len(bins) - 1)
            ]
            right = [
                bins[index] + float(i + 1) / N_cols * (bins[index + 1] - bins[index])
                for index in range(len(bins) - 1)
            ]
            bottom = [bottomvalue] * len(left)
            top = aggregate

        # Get bar edges for top-on-top display:
        elif histogram_type == "topontop":
            left = bins[:-1]
            right = bins[1:]
            bottom = [bottomvalue] * len(left)
            top = aggregate
            if "alpha" not in kwargs:
                kwargs["alpha"] = 0.5

        # Get bar edges for stacked display:
        elif histogram_type == "stacked":
            left = bins[:-1]
            right = bins[1:]
            if bottom is None:
                bottom = [bottomvalue] * len(left)
                top = [0] * len(left)
            else:
                bottom = top
            top = top + aggregate

        # Define DataSource for plotting:
        source = ColumnDataSource(
            dict(
                bins=[
                    "%s－%s" % (bins[index], bins[index + 1])
                    for index in range(len(bins) - 1)
                ],
                left=left,
                right=right,
                top=top,
                bottom=bottom,
            )
        )

        # Add histogram glyphs to plot:
        g1 = p.quad(
            left="left",
            right="right",
            bottom="bottom",
            top="top",
            source=source,
            color=color,
            legend=name,
            **kwargs
        )

        if hovertool:
            my_hover = HoverTool(mode="vline", renderers=[g1])
            if hovertool_string is None:
                my_hover.tooltips = (
                    """<h3> %s: </h3> <h4>bin=@bins</h4> <h4>value=@top </h4>"""
                    % (name)
                )
            else:
                warnings.warn(
                    "For histograms, <hovertool_string> is not a supported keyword argument."
                )
            p.add_tools(my_hover)

        # Plot average line if wanted:
        if show_average:

            for sign in [1, -1]:
                g1 = p.ray(
                    x=[average],
                    y=[0],
                    length=0,
                    angle=sign * np.pi / 2,
                    line_width=3,
                    color=color,
                    legend="<%s> = %f" % (name, average),
                )

    p.xaxis.ticker = bins

    return p


def areaplot(
    p,
    source,
    data_cols,
    colormap,
    hovertool,
    hovertool_string,
    xlabelname,
    x_axis_type,
    stacked,
    normed,
    **kwargs
):
    """Adds areaplot to figure p for each data_col."""

    # Transform columns to be able to plot areas as patches:
    if not stacked:
        line_source = deepcopy(source)
        for key in list(source.keys()):
            if key == "__x__values":
                source[key] = [source[key][0]] + list(source[key]) + [source[key][-1]]
            else:
                source[key] = np.array([0] + list(source[key]) + [0])
        if "alpha" not in kwargs:
            kwargs["alpha"] = 0.4
    else:
        if "alpha" not in kwargs:
            kwargs["alpha"] = 0.8
        if normed is not False:
            data = []
            for col in data_cols:
                data.append(source[col])
            data = np.array(data)
            norm = np.sum(data, axis=0)
            for col in data_cols:
                source[col] = np.array(source[col]) / norm * normed

        line_source = {
            "__x__values": source["__x__values"],
            "__x__values_original": source["__x__values_original"],
        }
        baseline = np.zeros(len(source["__x__values"]))
        del source["__x__values_original"]
        source["__x__values"] = (
            list(source["__x__values"]) + list(source["__x__values"])[::-1]
        )
        for j, col in enumerate(data_cols):

            # Stack lines:
            line_source[col + "_plot"] = baseline + np.array(source[col])
            line_source[col] = np.array(source[col])

            # Stack patches:
            source[col] = baseline + np.array(source[col])
            new_baseline = source[col]
            source[col] = list(source[col]) + list(baseline)[::-1]
            baseline = new_baseline

    # Add area patches to figure:
    for j, name, color in list(zip(range(len(data_cols)), data_cols, colormap))[::-1]:
        p.patch(
            x="__x__values",
            y=name,
            legend=" " + name,
            source=source,
            color=color,
            **kwargs
        )

        # Add hovertool:
        if hovertool and int(len(data_cols) / 2) == j + 1:

            # Add single line for displaying hovertool:
            if stacked:
                y = name + "_plot"
            else:
                y = name
            glyph = p.line(
                x="__x__values",
                y=y,
                legend=" " + name,
                source=line_source,
                color=color,
                alpha=0,
            )

            # Define hovertool and add to line:
            my_hover = HoverTool(mode="vline", renderers=[glyph])
            if hovertool_string is None:
                if x_axis_type == "datetime":
                    my_hover.tooltips = [(xlabelname, "@__x__values_original{%F}")] + [
                        (name, "@{%s}" % name) for name in data_cols[::-1]
                    ]
                    my_hover.formatters = {"__x__values_original": "datetime"}
                else:
                    my_hover.tooltips = [(xlabelname, "@__x__values_original")] + [
                        (name, "@{%s}" % name) for name in data_cols[::-1]
                    ]
            else:
                my_hover.tooltips = hovertool_string
            p.add_tools(my_hover)

    return p


def pieplot(
    source,
    data_cols,
    colormap,
    hovertool,
    hovertool_string,
    figure_options,
    xlabelname,
    **kwargs
):

    """Creates a Pieplot from the provided data."""

    # Determine Colormap for Pieplot:
    colormap = get_colormap(colormap, len(source["__x__values"]))
    source["color"] = colormap

    max_col_stringlength = max([len(col) for col in data_cols])

    # Create Figure for Pieplot:
    plot_width = figure_options["plot_width"]
    plot_height = figure_options["plot_height"]
    title = figure_options["title"]
    toolbar_location = None
    x_range = (-1.4 - 0.05 * max_col_stringlength, 2)
    y_range = (-1.2, 1.2)
    p = figure(
        plot_width=plot_width,
        plot_height=plot_height,
        title=title,
        toolbar_location=toolbar_location,
        x_range=x_range,
        y_range=y_range,
    )
    p.axis.axis_label = None
    p.axis.visible = False
    p.grid.grid_line_color = None

    # Calculate angles for Pieplot:
    for col in data_cols:
        source[col + "_angle"] = source[col] / source[col].sum() * 2 * np.pi

    # Make Pieplots:
    for i, col in list(enumerate(data_cols))[::-1]:
        inner_radius = float(i) / len(data_cols)
        outer_radius = float(i + 0.9) / len(data_cols)
        source["inner_radius"] = [inner_radius] * len(source["__x__values"])
        source["outer_radius"] = [outer_radius] * len(source["__x__values"])
        if i == 0:
            legend = "__x__values"
        else:
            legend = False

        if "line_color" not in kwargs:
            kwargs["line_color"] = "white"

        glyph = p.annular_wedge(
            x=0,
            y=0,
            inner_radius="inner_radius",
            outer_radius="outer_radius",
            start_angle=cumsum(col + "_angle", include_zero=True),
            end_angle=cumsum(col + "_angle"),
            fill_color="color",
            legend=legend,
            source=source,
            **kwargs
        )

        # Add annotation:
        if len(data_cols) > 1:
            text_source = {
                "__x__values": [-1.3 - 0.05 * max_col_stringlength],
                "y": [0.5 - 0.3 * i],
                "text": [col],
            }
            ann = p.text(
                x="__x__values",
                y="y",
                text="text",
                text_font_style="bold",
                source=text_source,
            )

            p.line(
                x=[-1.3 - 0.04 * (max_col_stringlength - len(col)), 0],
                y=[0.5 - 0.3 * i, -(inner_radius + outer_radius) / 2],
                line_color="black",
            )

        # Define hovertool and add to Pieplot:
        if hovertool:
            my_hover = HoverTool(renderers=[glyph])
            if hovertool_string is None:
                my_hover.tooltips = [
                    (xlabelname, "@__x__values_original"),
                    (col, "@{%s}" % col),
                ]
            else:
                my_hover.tooltips = hovertool_string
            p.add_tools(my_hover)

    return p


def mapplot(df, x, y, **kwargs):

    # Get data of x and y columns:
    if not x in df.columns:
        raise ValueError(
            "<x> parameter has to be a column name of the provided dataframe."
        )
    if not y in df.columns:
        raise ValueError(
            "<y> parameter has to be a column name of the provided dataframe."
        )
    latitude = df[y]
    longitude = df[x]

    # Check if NaN values are in x & y columns:
    if (pd.isnull(latitude).sum() > 0) or (pd.isnull(longitude).sum() > 0):
        raise ValueError(
            "There are NaN values in the <x> or <y> column. The map plot API of Pandas Bokeh does not support this. Please drop the NaN rows for plotting."
        )

    # Check values of longitude and latitude:
    if not (check_type(latitude) == "numeric" and check_type(longitude) == "numeric"):
        raise ValueError(
            "<x> and <y> have to be numeric columns of the DataFrame. Further they correspond to longitude, latitude in WGS84 projection."
        )
    if not (np.min(latitude) > -90 and np.max(latitude) < 90):
        raise ValueError(
            "All values of the y-column have to be restricted to (-90, 90). The <y> value corresponds to the latitude in WGS84 projection."
        )
    if not (np.min(longitude) > -180 and np.max(longitude) < 180):
        raise ValueError(
            "All values of the x-column have to be restricted to (-180, 180). The <x> value corresponds to the longitude in WGS84 projection."
        )

    # Convert longitude & latitude coordinates to Web Mercator projection:
    if "x" in df.columns or "y" in df.columns:
        raise ValueError(
            "The map plot API overrides the columns named 'x' and 'y' with the coordinates for plotting. Please rename your columns 'x' and 'y'."
        )

    RADIUS = 6378137.0
    df["y"] = np.log(np.tan(np.pi / 4 + np.radians(latitude) / 2)) * RADIUS
    df["x"] = np.radians(longitude) * RADIUS

    return geoplot(df, **kwargs)


##############################################################################
###########Class to add Bokeh plotting methods to Pandas DataFrame
##############################################################################


class BasePlotMethods(PandasObject):
    def __init__(self, data):
        self._parent = data  # can be Series or DataFrame

    def __call__(self, *args, **kwargs):
        raise NotImplementedError


class FramePlotMethods(BasePlotMethods):
    """DataFrame plotting accessor and method

    Examples
    --------
    >>> df.plot_bokeh.line()
    >>> df.plot_bokeh.scatter('x', 'y')
    >>> df.plot_bokeh.hexbin()

    These plotting methods can also be accessed by calling the accessor as a
    method with the ``kind`` argument:
    ``df.plot_bokeh(kind='line')`` is equivalent to ``df.plot_bokeh.line()``
    """

    def __call__(self, *args, **kwargs):
        return plot(self.df, *args, **kwargs)

    @property
    def df(self):

        dataframe = self._parent

        # Convert PySpark Dataframe to Pandas Dataframe:
        if hasattr(dataframe, "toPandas"):
            dataframe = dataframe.toPandas()

        return dataframe

    __call__.__doc__ = plot.__doc__

    def line(self, x=None, y=None, **kwargs):
        """
        Plot DataFrame columns as lines.

        This function is useful to plot lines using DataFrame's values
        as coordinates.

        Parameters
        ----------
        x : int or str, optional
            Columns to use for the horizontal axis.
            Either the location or the label of the columns to be used.
            By default, it will use the DataFrame indices.
        y : int, str, or list of them, optional
            The values to be plotted.
            Either the location or the label of the columns to be used.
            By default, it will use the remaining DataFrame numeric columns.
        **kwds
            Keyword arguments to pass on to :meth:`pandas.DataFrame.plot_bokeh`.

        Returns
        -------
        
        Bokeh.plotting.figure or Bokeh.layouts.row

        Examples
        --------

        .. plot::
            :context: close-figs

            The following example shows the populations for some animals
            over the years.

            >>> df = pd.DataFrame({
            ...    'pig': [20, 18, 489, 675, 1776],
            ...    'horse': [4, 25, 281, 600, 1900]
            ...    }, index=[1990, 1997, 2003, 2009, 2014])
            >>> lines = df.plot_bokeh.line()


        .. plot::
            :context: close-figs

            The following example shows the relationship between both
            populations.

            >>> lines = df.plot_bokeh.line(x='pig', y='horse')
        """
        return self(kind="line", x=x, y=y, **kwargs)

    def step(self, x=None, y=None, **kwargs):
        """
        Plot DataFrame columns as step lines.

        This function is useful to plot step lines using DataFrame's values
        as coordinates.

        Parameters
        ----------
        x : int or str, optional
            Columns to use for the horizontal axis.
            Either the location or the label of the columns to be used.
            By default, it will use the DataFrame indices.
        y : int, str, or list of them, optional
            The values to be plotted.
            Either the location or the label of the columns to be used.
            By default, it will use the remaining DataFrame numeric columns.
        **kwds
            Keyword arguments to pass on to :meth:`pandas.DataFrame.plot_bokeh`.

        Returns
        -------
        
        Bokeh.plotting.figure or Bokeh.layouts.row

        Examples
        --------

        .. plot::
            :context: close-figs

            The following example shows the populations for some animals
            over the years.

            >>> df = pd.DataFrame({
            ...    'pig': [20, 18, 489, 675, 1776],
            ...    'horse': [4, 25, 281, 600, 1900]
            ...    }, index=[1990, 1997, 2003, 2009, 2014])
            >>> steps = df.plot_bokeh.step()


        .. plot::
            :context: close-figs

            The following example shows the relationship between both
            populations.

            >>> steps = df.plot_bokeh.step(x='pig', y='horse')
        """
        return self(kind="step", x=x, y=y, **kwargs)

    def point(self, x=None, y=None, **kwargs):
        """
        Plot DataFrame columns as points.

        This function is useful to plot lines using DataFrame's values
        as coordinates.

        Parameters
        ----------
        x : int or str, optional
            Columns to use for the horizontal axis.
            Either the location or the label of the columns to be used.
            By default, it will use the DataFrame indices.
        y : int, str, or list of them, optional
            The values to be plotted.
            Either the location or the label of the columns to be used.
            By default, it will use the remaining DataFrame numeric columns.
        **kwds
            Keyword arguments to pass on to :meth:`pandas.DataFrame.plot_bokeh`.

        Returns
        -------
        
        Bokeh.plotting.figure or Bokeh.layouts.row

        Examples
        --------

        .. plot::
            :context: close-figs

            The following example shows the populations for some animals
            over the years.

            >>> df = pd.DataFrame({
            ...    'pig': [20, 18, 489, 675, 1776],
            ...    'horse': [4, 25, 281, 600, 1900]
            ...    }, index=[1990, 1997, 2003, 2009, 2014])
            >>> lines = df.plot_bokeh.point()


        .. plot::
            :context: close-figs

            The following example shows the relationship between both
            populations.

            >>> lines = df.plot_bokeh.point(x='pig', y='horse')
        """
        return self(kind="point", x=x, y=y, **kwargs)

    def bar(self, x=None, y=None, **kwds):
        """
        Vertical bar plot.

        A bar plot is a plot that presents categorical data with
        rectangular bars with lengths proportional to the values that they
        represent. A bar plot shows comparisons among discrete categories. One
        axis of the plot shows the specific categories being compared, and the
        other axis represents a measured value.

        Parameters
        ----------
        x : label or position, optional
            Allows plotting of one column versus another. If not specified,
            the index of the DataFrame is used.
        y : label or position, optional
            Allows plotting of one column versus another. If not specified,
            all numerical columns are used.
        **kwds
            Additional keyword arguments are documented in
            :meth:`pandas.DataFrame.plot_bokeh`.

        Returns
        -------
        Bokeh.plotting.figure

        See Also
        --------
        pandas.DataFrame.plot_bokeh.barh : Horizontal bar plot.
        pandas.DataFrame.plot_bokeh : Make interactive plots of a DataFrame.

        Examples
        --------
        Basic plot.

        .. plot::
            :context: close-figs

            >>> df = pd.DataFrame({'lab':['A', 'B', 'C'], 'val':[10, 30, 20]})
            >>> ax = df.plot.bar(x='lab', y='val', rot=0)

        Plot a whole dataframe to a bar plot. Each column is assigned a
        distinct color, and each row is nested in a group along the
        horizontal axis.

        .. plot::
            :context: close-figs

            >>> speed = [0.1, 17.5, 40, 48, 52, 69, 88]
            >>> lifespan = [2, 8, 70, 1.5, 25, 12, 28]
            >>> index = ['snail', 'pig', 'elephant',
            ...          'rabbit', 'giraffe', 'coyote', 'horse']
            >>> df = pd.DataFrame({'speed': speed,
            ...                    'lifespan': lifespan}, index=index)
            >>> ax = df.plot.bar(rot=0)

        Instead of nesting, the figure can be split by column with
        ``subplots=True``. In this case, a :class:`numpy.ndarray` of
        :class:`matplotlib.axes.Axes` are returned.

        .. plot::
            :context: close-figs

            >>> axes = df.plot.bar(rot=0, subplots=True)
            >>> axes[1].legend(loc=2)  # doctest: +SKIP

        Plot a single column.

        .. plot::
            :context: close-figs

            >>> ax = df.plot.bar(y='speed', rot=0)

        Plot only selected categories for the DataFrame.

        .. plot::
            :context: close-figs

            >>> ax = df.plot.bar(x='lifespan', rot=0)
        """
        return self(kind="bar", x=x, y=y, **kwds)

    def barh(self, x=None, y=None, **kwds):
        """
        Make a horizontal bar plot.

        A horizontal bar plot is a plot that presents quantitative data with
        rectangular bars with lengths proportional to the values that they
        represent. A bar plot shows comparisons among discrete categories. One
        axis of the plot shows the specific categories being compared, and the
        other axis represents a measured value.

        Parameters
        ----------
        x : label or position, default DataFrame.index
            Column to be used for categories.
        y : label or position, default All numeric columns in dataframe
            Columns to be plotted from the DataFrame.
        **kwds
            Keyword arguments to pass on to :meth:`pandas.DataFrame.plot`.

        Returns
        -------
        Bokeh.plotting.figure

        See Also
        --------
        pandas.DataFrame.plot_bokeh.bar: Vertical bar plot.
        pandas.DataFrame.plot_bokeh : Make plots of DataFrame using matplotlib.
        matplotlib.axes.Axes.bar : Plot a vertical bar plot using matplotlib.

        Examples
        --------
        Basic example

        .. plot::
            :context: close-figs

            >>> df = pd.DataFrame({'lab':['A', 'B', 'C'], 'val':[10, 30, 20]})
            >>> ax = df.plot_bokeh.barh(x='lab', y='val')

        Plot a whole DataFrame to a horizontal bar plot

        .. plot::
            :context: close-figs

            >>> speed = [0.1, 17.5, 40, 48, 52, 69, 88]
            >>> lifespan = [2, 8, 70, 1.5, 25, 12, 28]
            >>> index = ['snail', 'pig', 'elephant',
            ...          'rabbit', 'giraffe', 'coyote', 'horse']
            >>> df = pd.DataFrame({'speed': speed,
            ...                    'lifespan': lifespan}, index=index)
            >>> ax = df.plot_bokeh.barh()

        Plot a column of the DataFrame to a horizontal bar plot

        .. plot::
            :context: close-figs

            >>> speed = [0.1, 17.5, 40, 48, 52, 69, 88]
            >>> lifespan = [2, 8, 70, 1.5, 25, 12, 28]
            >>> index = ['snail', 'pig', 'elephant',
            ...          'rabbit', 'giraffe', 'coyote', 'horse']
            >>> df = pd.DataFrame({'speed': speed,
            ...                    'lifespan': lifespan}, index=index)
            >>> ax = df.plot_bokeh.barh(y='speed')

        Plot DataFrame versus the desired column

        .. plot::
            :context: close-figs

            >>> speed = [0.1, 17.5, 40, 48, 52, 69, 88]
            >>> lifespan = [2, 8, 70, 1.5, 25, 12, 28]
            >>> index = ['snail', 'pig', 'elephant',
            ...          'rabbit', 'giraffe', 'coyote', 'horse']
            >>> df = pd.DataFrame({'speed': speed,
            ...                    'lifespan': lifespan}, index=index)
            >>> ax = df.plot_bokeh.barh(x='lifespan')
        """
        return self(kind="barh", x=x, y=y, **kwds)

    def box(self, by=None, **kwds):
        r"""
        Make a box plot of the DataFrame columns.

        A box plot is a method for graphically depicting groups of numerical
        data through their quartiles.
        The box extends from the Q1 to Q3 quartile values of the data,
        with a line at the median (Q2). The whiskers extend from the edges
        of box to show the range of the data. The position of the whiskers
        is set by default to 1.5*IQR (IQR = Q3 - Q1) from the edges of the
        box. Outlier points are those past the end of the whiskers.

        For further details see Wikipedia's
        entry for `boxplot <https://en.wikipedia.org/wiki/Box_plot>`__.

        A consideration when using this chart is that the box and the whiskers
        can overlap, which is very common when plotting small sets of data.

        Parameters
        ----------
        by : string or sequence
            Column in the DataFrame to group by.
        **kwds : optional
            Additional keywords are documented in
            :meth:`pandas.DataFrame.plot_bokeh`.

        Returns
        -------
        Bokeh.plotting.figure

        See Also
        --------
        pandas.Series.plot_bokeh.box: Draw a box plot from a Series object.

        Examples
        --------
        Draw a box plot from a DataFrame with four columns of randomly
        generated data.

        .. plot::
            :context: close-figs

            >>> data = np.random.randn(25, 4)
            >>> df = pd.DataFrame(data, columns=list('ABCD'))
            >>> ax = df.plot.box()
        """
        return self(kind="box", by=by, **kwds)

    def hist(self, **kwds):
        """
        Draw one histogram of the DataFrame's columns.

        A histogram is a representation of the distribution of data.
        This function groups the values of all given Series in the DataFrame
        into bins and draws all bins in one figure.
        This is useful when the DataFrame's Series are in a similar scale.

        Parameters
        ----------
        ...
        bins : int, default 10
            Number of histogram bins to be used.
        **kwds
            Additional keyword arguments are documented in
            :meth:`pandas.DataFrame.plot_bokeh`.

        Returns
        -------
        Bokeh.plotting.figure

        See Also
        --------
        DataFrame.hist : Draw histograms per DataFrame's Series.
        Series.hist : Draw a histogram with Series' data.

        Examples
        --------
        When we draw a dice 6000 times, we expect to get each value around 1000
        times. But when we draw two dices and sum the result, the distribution
        is going to be quite different. A histogram illustrates those
        distributions.

        .. plot::
            :context: close-figs

            >>> df = pd.DataFrame(
            ...     np.random.randint(1, 7, 6000),
            ...     columns = ['one'])
            >>> df['two'] = df['one'] + np.random.randint(1, 7, 6000)
            >>> ax = df.plot_bokeh.hist(bins=12, alpha=0.5)
        """
        return self(kind="hist", **kwds)

    def area(self, x=None, y=None, **kwds):
        """
        Area plot

        Parameters
        ----------
        x, y : label or position, optional
            Coordinates for each point.
        `**kwds` : optional
            Additional keyword arguments are documented in
            :meth:`pandas.DataFrame.plot_bokeh`.

        Returns
        -------
        Bokeh.plotting.figure
        """
        return self(kind="area", x=x, y=y, **kwds)

    def pie(self, y=None, **kwds):
        """
        Generate a pie plot.

        A pie plot is a proportional representation of the numerical data in a
        column. This function wraps :meth:`matplotlib.pyplot.pie` for the
        specified column. If no column reference is passed and
        ``subplots=True`` a pie plot is drawn for each numerical column
        independently.

        Parameters
        ----------
        y : int or label, optional
            Label or position of the column(s) to plot.
        **kwds
            Keyword arguments to pass on to :meth:`pandas.DataFrame.plot_bokeh`.

        Returns
        -------
        Bokeh.plotting.figure

        See Also
        --------
        Series.plot.pie : Generate a pie plot for a Series.
        DataFrame.plot : Make plots of a DataFrame.

        Examples
        --------
        In the example below we have a DataFrame with the information about
        planet's mass and radius. We pass the the 'mass' column to the
        pie function to get a pie plot.

        .. plot::
            :context: close-figs

            >>> df = pd.DataFrame({'mass': [0.330, 4.87 , 5.97],
            ...                    'radius': [2439.7, 6051.8, 6378.1]},
            ...                   index=['Mercury', 'Venus', 'Earth'])
            >>> plot = df.plot_bokeh.pie(y='mass')

        When you pass multiple y-columns, the plot contains several nested
        pieplots:

        .. plot::
            :context: close-figs

            >>> plot = df.plot.pie()

        """
        return self(kind="pie", y=y, **kwds)

    def scatter(self, x, y, category=None, **kwds):
        """
        Create a scatter plot with varying marker color.

        The coordinates of each point are defined by two dataframe columns and
        filled circles are used to represent each point. This kind of plot is
        useful to see complex correlations between two variables. Points could
        be for instance natural 2D coordinates like longitude and latitude in
        a map or, in general, any pair of metrics that can be plotted against
        each other.

        Parameters
        ----------
        x : int or str
            The column name or column position to be used as horizontal
            coordinates for each point.

        y : int or str
            The column name or column position to be used as vertical
            coordinates for each point.

        category : str or object 
            A column name whose values will be used to color the
            marker points according to a colormap. 

        **kwds
            Keyword arguments to pass on to :meth:`pandas.DataFrame.plot_bokeh`.

        Returns
        -------
        Bokeh.plotting.figure or Bokeh.layouts.row

        See Also
        --------
        bokeh.plotting.figure.scatter : scatter plot using multiple input data
            formats.

        Examples
        --------
        Let's see how to draw a scatter plot using coordinates from the values
        in a DataFrame's columns.

        .. plot::
            :context: close-figs

            >>> df = pd.DataFrame([[5.1, 3.5, 0], [4.9, 3.0, 0], [7.0, 3.2, 1],
            ...                    [6.4, 3.2, 1], [5.9, 3.0, 2]],
            ...                   columns=['length', 'width', 'species'])
            >>> ax1 = df.plot_bokeh.scatter(x='length',
            ...                         y='width')

        And now with the color and size determined by a column as well.

        .. plot::
            :context: close-figs

            >>> ax2 = df.plot_bokeh.scatter(x='length',
            ...                       y='width',
            ...                       category='species',
            ...                       size="species",
            ...                       colormap='viridis')
        """
        return self(kind="scatter", x=x, y=y, category=category, **kwds)

    def map(self, x, y, **kwds):
        """
        Create a plot of geographic points stored in a Pandas DataFrame on an 
        interactive map.

        The coordinates (latitude/longitude) of each point are defined by two 
        dataframe columns.

        Parameters
        ----------
        x : int or str
            The column name or column position to be used as horizontal
            coordinates (longitude) for each point.

        y : int or str
            The column name or column position to be used as vertical
            coordinates (latitude) for each point.

        hovertool_string : str
            If specified, this string will be used for the hovertool (@{column}
            will be replaced by the value of the column for the element the 
            mouse hovers over, see also Bokeh documentation). This can be
            used to display additional information on the map.

        tile_provider : None or str (default: 'CARTODBPOSITRON_RETINA')
            Define build-in tile provider for background maps. Possible 
            values: None, 'CARTODBPOSITRON', 'CARTODBPOSITRON_RETINA', 
            'STAMEN_TERRAIN', 'STAMEN_TERRAIN_RETINA', 'STAMEN_TONER', 
            'STAMEN_TONER_BACKGROUND', 'STAMEN_TONER_LABELS'. 
            
        tile_provider_url : str
            An arbitraty tile_provider_url of the form '/{Z}/{X}/{Y}*.png' 
            can be passed to be used as background map.

        
        tile_attribution : str 
            String (also HTML accepted) for showing attribution
            for tile source in the lower right corner.

        tile_alpha : float (Default: 1)
            Sets the alpha value of the background tile between [0, 1]. 
        

        **kwds
            Keyword arguments to pass on to :meth:`pandas.DataFrame.plot_bokeh`.

        Returns
        -------
        Bokeh.plotting.figure

        See Also
        --------
        bokeh.plotting.figure.scatter : scatter plot using multiple input data
            formats.

        Examples
        --------
        Let's see how to draw a scatter plot using coordinates from the values
        in a DataFrame's columns. Below an example of plotting all cities 
        for more than 1 million inhabitants:

        .. plot::
            :context: close-figs

            >>> df_mapplot = pd.read_csv(r"https://raw.githubusercontent.com\
            ... /PatrikHlobil/Pandas-Bokeh/master/docs/Testdata\
            ... /populated%20places/populated_places.csv")
            >>> df_mapplot["size"] = df_mapplot["pop_max"] / 1000000
            >>> df_mapplot.plot_bokeh.map(
            ...     x="longitude",
            ...     y="latitude",
            ...     hovertool_string="<h2> @{name} </h2> \n\n \
            ...                       <h3> Population: @{pop_max} </h3>",
            ...     tile_provider='STAMEN_TERRAIN_RETINA',
            ...     size="size", 
            ...     figsize=(900, 600),
            ...     title="World cities with more than 1.000.000 inhabitants")

        """
        return self(kind="map", x=x, y=y, **kwds)

def _initialize_rangetool(p, x_axis_type, source):
    """
    Initializes the range tool chart and slider.
    
    Parameters
    ----------
    p : Bokeh.plotting.figure
        Bokeh plot that the figure tool is going to supplement.
    x_axis_type : str
        Type of the xaxis (ex. datetime)
    source : Bokeh.models.sources
        Data

    Returns
    -------
        Bokeh.plotting.figure
    """

    max_y_range = 0
    # Initialize range tool plot
    p_rangetool = figure(
        title="Drag the box to change the range above.",
        plot_height=130,
        plot_width=p.plot_width,
        y_range=p.y_range,
        x_axis_type=x_axis_type,
        y_axis_type=None,
        tools="",
        toolbar_location=None,
    )

    # Need to explicitly set the initial range of the plot for the range tool.
    start_index = int(0.75 * len(source['__x__values']))
    p.x_range = Range1d(source['__x__values'][start_index], source['__x__values'][-1])

    range_tool = RangeTool(x_range=p.x_range)
    range_tool.overlay.fill_color = "navy"
    range_tool.overlay.fill_alpha = 0.2

    p_rangetool.ygrid.grid_line_color = None
    p_rangetool.add_tools(range_tool)
    p_rangetool.toolbar.active_multi = range_tool

    return p_rangetool<|MERGE_RESOLUTION|>--- conflicted
+++ resolved
@@ -929,15 +929,11 @@
 
     # Display plot if wanted
     if show_figure:
-<<<<<<< HEAD
-        return show(p)
-=======
          # Display range tool if wanted, otherwise display without
         if isintance(p_rangetool, bokeh.figure):
             show(column(p, p_rangetool))
         else:
             show(p)
->>>>>>> 0edcd31c
 
     # Return as (embeddable) HTML if wanted:
     if return_html:
