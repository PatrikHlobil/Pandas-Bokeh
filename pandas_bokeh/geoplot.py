import numbers
import sys
from collections import OrderedDict
from collections.abc import Hashable, Iterable

import bokeh
import numpy as np
import pandas as pd
from bokeh.colors import RGB
from bokeh.models import NumeralTickFormatter, TickFormatter
from bokeh.tile_providers import get_provider

from .base import embedded_html

<<<<<<< HEAD
from bokeh.colors import RGB
import bokeh
from bokeh.models import TickFormatter, NumeralTickFormatter

=======
>>>>>>> 1a8309ca
blue_colormap = [RGB(255 - i, 255 - i, 255) for i in range(256)]

TILE_PROVIDERS = [
    "CARTODBPOSITRON",
    "CARTODBPOSITRON_RETINA",
    "STAMEN_TERRAIN",
    "STAMEN_TERRAIN_RETINA",
    "STAMEN_TONER",
    "STAMEN_TONER_BACKGROUND",
    "STAMEN_TONER_LABELS",
]


def _get_background_tile(provider_name):
    """Returns a Bokeh WTMS Tile Provider Source from <provider_name>. If
    <provider_name is not valid, it returns False."""

    if provider_name not in TILE_PROVIDERS:
        return False

    return get_provider(provider_name)


def _add_backgroundtile(
    p, tile_provider, tile_provider_url, tile_attribution, tile_alpha
):
    """Add a background tile to the plot. Either uses predefined Tiles from Bokeh
    (parameter: tile_provider) or user passed a tile_provider_url of the form
    '<url>/{Z}/{X}/{Y}*.png' or '<url>/{Z}/{Y}/{X}*.png'."""

    from bokeh.models import WMTSTileSource

    if not tile_provider_url is None:
        if (
            "/{Z}/{X}/{Y}" not in tile_provider_url
            and "/{Z}/{Y}/{X}" not in tile_provider_url
        ):
            raise ValueError(
                "<tile_provider_url> has to be of the form '<url>/{Z}/{X}/{Y}*.png' or <url>/{Z}/{Y}/{X}*.png'."
            )
        if not isinstance(tile_attribution, str):
            raise ValueError("<tile_attribution> has to be a string.")
        t = p.add_tile(
            WMTSTileSource(url=tile_provider_url, attribution=tile_attribution)
        )
        t.alpha = tile_alpha

    elif not tile_provider is None:
        if not isinstance(tile_provider, str):
            raise ValueError(
                f"<tile_provider> only accepts the values: {TILE_PROVIDERS}"
            )
        elif _get_background_tile(tile_provider) != False:
            t = p.add_tile(_get_background_tile(tile_provider))
        else:
            raise ValueError(
                f"<tile_provider> only accepts the values: {TILE_PROVIDERS}"
            )
        t.alpha = tile_alpha

    return p


def _get_figure(col):
    """Gets the bokeh.plotting.figure from a bokeh.layouts.column."""

    from bokeh.layouts import column
    from bokeh.plotting import figure

    for children in col.children:
        if isinstance(children, type(figure())):
            return children
        elif isinstance(children, type(column())):
            return _get_figure(children)


def convert_geoDataFrame_to_patches(gdf, geometry_column):
    """Creates from a geoDataFrame with Polygons and Multipolygons a Pandas DataFrame
    with x any y columns specifying the geometry of the Polygons."""

    df_new = []

    def add_x_and_y_columns(row, geometry):
        row = row.copy()
        x, y = geometry.exterior.xy

        # Convert to int for web mercador projection to save space:
        row["__x__"] = [[[int(_) for _ in x]]]
        row["__y__"] = [[[int(_) for _ in y]]]

        for interior in geometry.interiors:
            x, y, *z = zip(*interior.coords)
            row["__x__"][0].append([int(_) for _ in x])
            row["__y__"][0].append([int(_) for _ in y])

        return row

    for i, row in gdf.iterrows():
        geometry = row[geometry_column]
        if geometry.type == "Polygon":
            df_new.append(add_x_and_y_columns(row, geometry))

        if geometry.type == "MultiPolygon":
            for polygon in geometry:
                df_new.append(add_x_and_y_columns(row, polygon))

    df_new = pd.DataFrame(df_new)

    df_new = df_new.drop(columns=[geometry_column])
    return df_new


def get_tick_formatter(formatter_arg):

    if issubclass(formatter_arg.__class__, TickFormatter):
        return formatter_arg
    elif isinstance(formatter_arg, str):
        return NumeralTickFormatter(format=formatter_arg)
    else:
        raise ValueError(
            "<colorbar_tick_format> parameter only accepts a string or a objects of bokeh.models.formatters."
        )


def geoplot(
    gdf_in,
    geometry_column="geometry",
    figure=None,
    figsize=None,
    title="",
    xlabel="Longitude",
    ylabel="Latitude",
    xlim=None,
    ylim=None,
    color="blue",
    colormap=None,
    colormap_uselog=False,
    colormap_range=None,
    category=None,
    dropdown=None,
    slider=None,
    slider_range=None,
    slider_name="",
    show_colorbar=True,
    colorbar_tick_format=None,
    xrange=None,
    yrange=None,
    hovertool=True,
    hovertool_columns=[],
    hovertool_string=None,
    simplify_shapes=None,
    tile_provider="CARTODBPOSITRON_RETINA",
    tile_provider_url=None,
    tile_attribution="",
    tile_alpha=1,
    panning=True,
    zooming=True,
    toolbar_location="right",
    show_figure=True,
    return_figure=True,
    return_html=False,
    legend=True,
    webgl=True,
    **kwargs,
):
    """Doc-String: TODO"""

    # Imports:
    import bokeh.plotting
    from bokeh.plotting import show
    from bokeh.models import (
        HoverTool,
        LogColorMapper,
        LinearColorMapper,
        GeoJSONDataSource,
        WheelZoomTool,
        BoxZoomTool,
        ColorBar,
        BasicTicker,
        LogTicker,
        Select,
        Slider,
        ColumnDataSource,
    )
    from bokeh.models.callbacks import CustomJS
    from bokeh.models.widgets import Dropdown
    from bokeh.palettes import all_palettes
    from bokeh.layouts import row, column

    # Make a copy of the input geodataframe:
    gdf = gdf_in.copy()

    # Check layertypes:
    if type(gdf) != pd.DataFrame:
        layertypes = []
        if "Point" in str(gdf.geom_type.unique()):
            layertypes.append("Point")
        if "Line" in str(gdf.geom_type.unique()):
            layertypes.append("Line")
        if "Polygon" in str(gdf.geom_type.unique()):
            layertypes.append("Polygon")
        if len(layertypes) > 1:
            raise Exception(
                f"Can only plot GeoDataFrames/Series with single type of geometry (either Point, Line or Polygon). Provided is a GeoDataFrame/Series with types: {layertypes}"
            )
    else:
        layertypes = ["Point"]

    # Get and check provided parameters for geoplot:
    figure_options = {
        "title": title,
        "x_axis_label": xlabel,
        "y_axis_label": ylabel,
        "plot_width": 600,
        "plot_height": 400,
        "toolbar_location": toolbar_location,
        "active_scroll": "wheel_zoom",
        "x_axis_type": "mercator",
        "y_axis_type": "mercator",
        "match_aspect": True,
    }
    if not figsize is None:
        width, height = figsize
        figure_options["plot_width"] = width
        figure_options["plot_height"] = height
    if webgl:
        figure_options["output_backend"] = "webgl"

    if type(gdf) != pd.DataFrame:
        # Convert GeoDataFrame to Web Mercator Projection:
        gdf.to_crs(epsg=3857, inplace=True)

        # Simplify shapes if wanted:
        if isinstance(simplify_shapes, numbers.Number):
            if layertypes[0] in ["Line", "Polygon"]:
                gdf[geometry_column] = gdf[geometry_column].simplify(simplify_shapes)
        elif not simplify_shapes is None:
            raise ValueError(
                "<simplify_shapes> parameter only accepts numbers or None."
            )

    # Check for category, dropdown or slider (choropleth map column):
    category_options = 0
    if not category is None:
        category_options += 1
        category_columns = [category]
    if not dropdown is None:
        category_options += 1
        category_columns = dropdown
    if not slider is None:
        category_options += 1
        category_columns = slider
    if category_options > 1:
        raise ValueError(
            "Only one of <category>, <dropdown> or <slider> parameters is allowed to be used at once."
        )

    # Check for category (single choropleth plot):
    if category is None:
        pass
    elif isinstance(category, (list, tuple)):
        raise ValueError(
            "For <category>, please provide an existing single column of the GeoDataFrame."
        )
    elif category in gdf.columns:
        pass
    else:
        raise ValueError(
            f"Could not find column '{category}' in GeoDataFrame. For <category>, please provide an existing single column of the GeoDataFrame."
        )

    # Check for dropdown (multiple choropleth plots via dropdown selection):
    if dropdown is None:
        pass
    elif not isinstance(dropdown, (list, tuple)):
        raise ValueError(
            "For <dropdown>, please provide a list/tuple of existing columns of the GeoDataFrame."
        )
    else:
        for col in dropdown:
            if col not in gdf.columns:
                raise ValueError(
                    f"Could not find column '{col}' for <dropdown> in GeoDataFrame. "
                )

    # Check for slider (multiple choropleth plots via slider selection):
    if slider is None:
        pass
    elif not isinstance(slider, (list, tuple)):
        raise ValueError(
            "For <slider>, please provide a list/tuple of existing columns of the GeoDataFrame."
        )
    else:
        for col in slider:
            if col not in gdf.columns:
                raise ValueError(
                    f"Could not find column '{col}' for <slider> in GeoDataFrame. "
                )

        if not slider_range is None:
            if not isinstance(slider_range, Iterable):
                raise ValueError(
                    "<slider_range> has to be a type that is iterable like list, tuple, range, ..."
                )
            else:
                slider_range = list(slider_range)
                if len(slider_range) != len(slider):
                    raise ValueError(
                        "The number of elements in <slider_range> has to be the same as in <slider>."
                    )
                steps = []
                for i in range(len(slider_range) - 1):
                    steps.append(slider_range[i + 1] - slider_range[i])

                if len(set(steps)) > 1:
                    raise ValueError(
                        "<slider_range> has to have equal step size between each elements (like a range-object)."
                    )
                else:
                    slider_step = steps[0]
                    slider_start = slider_range[0]
                    slider_end = slider_range[-1]

    # Check colormap if either <category>, <dropdown> or <slider> is choosen:
    if category_options == 1:
        if colormap is None:
            colormap = blue_colormap
        elif isinstance(colormap, (tuple, list)):
            if len(colormap) > 1:
                pass
            else:
                raise ValueError(
                    f"<colormap> only accepts a list/tuple of at least two colors or the name of one of the following predefined colormaps (see also https://bokeh.pydata.org/en/latest/docs/reference/palettes.html ): {list(all_palettes.keys())}"
                )
        elif isinstance(colormap, str):
            if colormap in all_palettes:
                colormap = all_palettes[colormap]
                colormap = colormap[max(colormap.keys())]
            else:
                raise ValueError(
                    f"Could not find <colormap> with name {colormap}. The following predefined colormaps are supported (see also https://bokeh.pydata.org/en/latest/docs/reference/palettes.html ): {list(all_palettes.keys())}"
                )
        else:
            raise ValueError(
                f"<colormap> only accepts a list/tuple of at least two colors or the name of one of the following predefined colormaps (see also https://bokeh.pydata.org/en/latest/docs/reference/palettes.html ): {list(all_palettes.keys())}"
            )
    else:
        if isinstance(color, str):
            colormap = [color]
        elif color is None:
            colormap = ["blue"]
        else:
            raise ValueError(
                "<color> has to be a string specifying the fill_color of the map glyph."
            )

    # Check xlim & ylim:
    if xlim is not None:
        if isinstance(xlim, (tuple, list)):
            if len(xlim) == 2:
                xmin, xmax = xlim
                for _ in [xmin, xmax]:
                    if not -180 < _ <= 180:
                        raise ValueError(
                            "Limits for x-axis (=Longitude) have to be between -180 and 180."
                        )
                if not xmin < xmax:
                    raise ValueError("xmin has to be smaller than xmax.")

                from pyproj import Transformer

                transformer = Transformer.from_crs("epsg:4326", "epsg:3857")
                xmin = transformer.transform(0, xmin)[0]
                xmax = transformer.transform(0, xmax)[0]
                figure_options["x_range"] = (xmin, xmax)
            else:
                raise ValueError(
                    "Limits for x-axis (=Longitude) have to be of form [xmin, xmax] with values between -180 and 180."
                )
        else:
            raise ValueError(
                "Limits for x-axis (=Longitude) have to be of form [xmin, xmax] with values between -180 and 180."
            )
    if ylim is not None:
        if isinstance(ylim, (tuple, list)):
            if len(ylim) == 2:
                ymin, ymax = ylim
                for _ in [ymin, ymax]:
                    if not -90 < _ <= 90:
                        raise ValueError(
                            "Limits for y-axis (=Latitude) have to be between -90 and 90."
                        )
                if not ymin < ymax:
                    raise ValueError("ymin has to be smaller than ymax.")

                from pyproj import Transformer

                transformer = Transformer.from_crs("epsg:4326", "epsg:3857")
                ymin = transformer.transform(ymin, 0)[1]
                ymax = transformer.transform(ymax, 0)[1]
                figure_options["y_range"] = (ymin, ymax)
            else:
                raise ValueError(
                    "Limits for y-axis (=Latitude) have to be of form [ymin, ymax] with values between -90 and 90."
                )
        else:
            raise ValueError(
                "Limits for y-axis (=Latitude) have to be of form [ymin, ymax] with values between -90 and 90."
            )

    # Create Figure to draw:
    old_layout = None
    if figure is None:
        figure_options["x_axis_label"] = (
            figure_options["x_axis_label"]
            if figure_options["x_axis_label"] is not None
            else "Longitute"
        )
        figure_options["y_axis_label"] = (
            figure_options["y_axis_label"]
            if figure_options["y_axis_label"] is not None
            else "Latitude"
        )
        p = bokeh.plotting.figure(**figure_options)

        # Add Tile Source as Background:
        p = _add_backgroundtile(
            p, tile_provider, tile_provider_url, tile_attribution, tile_alpha
        )

    elif isinstance(figure, type(bokeh.plotting.figure())):
        p = figure
    elif isinstance(figure, type(column())):
        old_layout = figure
        p = _get_figure(old_layout)
    else:
        raise ValueError(
            "Parameter <figure> has to be of type bokeh.plotting.figure or bokeh.layouts.column."
        )

    for t in p.tools:
        # Get ridd of zoom on axes:
        if isinstance(t, WheelZoomTool):
            t.zoom_on_axis = False
<<<<<<< HEAD
        # Make sure that box zoom matches aspect:
        if isinstance(t, BoxZoomTool):
            t.match_aspect = True
=======
>>>>>>> 1a8309ca

    # Hide legend if wanted:
    legend_input = legend
    if isinstance(legend, str):
        pass
    else:
        legend = "GeoLayer"

    # Define colormapper:
    if len(colormap) == 1:
        kwargs["fill_color"] = colormap[0]

    elif not category is None:
        # Check if category column is numerical:
        if not issubclass(gdf[category].dtype.type, np.number):
            raise NotImplementedError(
                f"<category> plot only yet implemented for numerical columns. Column '{category}' is not numerical."
            )

        field = category
        colormapper_options = {"palette": colormap}
        if not colormap_range is None:
            if not isinstance(colormap_range, (tuple, list)):
                raise ValueError(
                    "<colormap_range> can only be 'None' or a tuple/list of form (min, max)."
                )
            elif len(colormap_range) == 2:
                colormapper_options["low"] = colormap_range[0]
                colormapper_options["high"] = colormap_range[1]
        else:
            colormapper_options["low"] = gdf[field].min()
            colormapper_options["high"] = gdf[field].max()
        if colormap_uselog:
            colormapper = LogColorMapper(**colormapper_options)
        else:
            colormapper = LinearColorMapper(**colormapper_options)
        kwargs["fill_color"] = {"field": "Colormap", "transform": colormapper}
        if not isinstance(legend, str):
            legend = str(field)

    elif not dropdown is None:
        # Check if all columns in dropdown selection are numerical:
        for col in dropdown:
            if not issubclass(gdf[col].dtype.type, np.number):
                raise NotImplementedError(
                    f"<dropdown> plot only yet implemented for numerical columns. Column '{col}' is not numerical."
                )

        field = dropdown[0]
        colormapper_options = {"palette": colormap}
        if not colormap_range is None:
            if not isinstance(colormap_range, (tuple, list)):
                raise ValueError(
                    "<colormap_range> can only be 'None' or a tuple/list of form (min, max)."
                )
            elif len(colormap_range) == 2:
                colormapper_options["low"] = colormap_range[0]
                colormapper_options["high"] = colormap_range[1]
        else:
            colormapper_options["low"] = gdf[dropdown].min().min()
            colormapper_options["high"] = gdf[dropdown].max().max()
        if colormap_uselog:
            colormapper = LogColorMapper(**colormapper_options)
        else:
            colormapper = LinearColorMapper(**colormapper_options)
        kwargs["fill_color"] = {"field": "Colormap", "transform": colormapper}
        legend = " " + field

    elif not slider is None:
        # Check if all columns in dropdown selection are numerical:
        for col in slider:
            if not issubclass(gdf[col].dtype.type, np.number):
                raise NotImplementedError(
                    f"<slider> plot only yet implemented for numerical columns. Column '{col}' is not numerical."
                )

        field = slider[0]
        colormapper_options = {"palette": colormap}
        if not colormap_range is None:
            if not isinstance(colormap_range, (tuple, list)):
                raise ValueError(
                    "<colormap_range> can only be 'None' or a tuple/list of form (min, max)."
                )
            elif len(colormap_range) == 2:
                colormapper_options["low"] = colormap_range[0]
                colormapper_options["high"] = colormap_range[1]
        else:
            colormapper_options["low"] = gdf[slider].min().min()
            colormapper_options["high"] = gdf[slider].max().max()
        if colormap_uselog:
            colormapper = LogColorMapper(**colormapper_options)
        else:
            colormapper = LinearColorMapper(**colormapper_options)
        kwargs["fill_color"] = {"field": "Colormap", "transform": colormapper}
        if not isinstance(legend, str):
            legend = "Geolayer"

    # Check that only hovertool_columns or hovertool_string is used:
    if isinstance(hovertool_columns, (list, tuple, str)):
        if len(hovertool_columns) > 0 and hovertool_string is not None:
            raise ValueError(
                "Either <hovertool_columns> or <hovertool_string> can be used, but not both at the same time."
            )
    else:
        raise ValueError(
            "<hovertool_columns> has to be a list of columns of the GeoDataFrame or the string 'all'."
        )

    if hovertool_string is not None:
        hovertool_columns = "all"

    # Check for Hovertool columns:
    if hovertool:
        if not isinstance(hovertool_columns, (list, tuple)):
            if hovertool_columns == "all":
                hovertool_columns = list(
                    filter(lambda col: col != geometry_column, gdf.columns)
                )
            else:
                raise ValueError(
                    "<hovertool_columns> has to be a list of columns of the GeoDataFrame or the string 'all'."
                )
        elif len(hovertool_columns) == 0:
            if not category is None:
                hovertool_columns = [category]
            elif not dropdown is None:
                hovertool_columns = dropdown
            elif not slider is None:
                hovertool_columns = slider
            else:
                hovertool_columns = []
        else:
            for col in hovertool_columns:
                if col not in gdf.columns:
                    raise ValueError(
                        f"Could not find columns '{col}' in GeoDataFrame. <hovertool_columns> has to be a list of columns of the GeoDataFrame or the string 'all'."
                    )
    else:
        if category is None:
            hovertool_columns = []
        else:
            hovertool_columns = [category]

    # Reduce DataFrame to needed columns:
    if type(gdf) == pd.DataFrame:
        gdf["Geometry"] = 0
        additional_columns = ["x", "y"]
    else:
        additional_columns = [geometry_column]
    for kwarg, value in kwargs.items():
        if isinstance(value, Hashable):
            if value in gdf.columns:
                additional_columns.append(value)
    if category_options == 0:
        gdf = gdf[list(set(hovertool_columns) | set(additional_columns))]
    else:
        gdf = gdf[
            list(
                set(hovertool_columns) | set(category_columns) | set(additional_columns)
            )
        ]
        gdf["Colormap"] = gdf[field]
        field = "Colormap"

    # Create GeoJSON DataSource for Plot:
    if type(gdf) != pd.DataFrame:
        geo_source = GeoJSONDataSource(geojson=gdf.to_json())
    else:
        geo_source = gdf

    # Draw Glyph on Figure:
    layout = None
    if "Point" in layertypes:
        if "line_color" not in kwargs:
            kwargs["line_color"] = kwargs["fill_color"]
        glyph = p.scatter(
            x="x", y="y", source=geo_source, legend_label=legend, **kwargs
        )

    if "Line" in layertypes:
        if "line_color" not in kwargs:
            kwargs["line_color"] = kwargs["fill_color"]
            del kwargs["fill_color"]
        glyph = p.multi_line(
            xs="xs", ys="ys", source=geo_source, legend_label=legend, **kwargs
        )

    if "Polygon" in layertypes:

        if "line_color" not in kwargs:
            kwargs["line_color"] = "black"

        # Creates from a geoDataFrame with Polygons and Multipolygons a Pandas DataFrame
        # with x any y columns specifying the geometry of the Polygons:
        geo_source = ColumnDataSource(
            convert_geoDataFrame_to_patches(gdf, geometry_column)
        )

        # Plot polygons:
        glyph = p.multi_polygons(
            xs="__x__", ys="__y__", source=geo_source, legend_label=legend, **kwargs
        )

    # Add hovertool:
    if hovertool and (category_options == 1 or len(hovertool_columns) > 0):
        my_hover = HoverTool(renderers=[glyph])
        if hovertool_string is None:
            my_hover.tooltips = [(str(col), "@{%s}" % col) for col in hovertool_columns]
        else:
            my_hover.tooltips = hovertool_string
        p.add_tools(my_hover)

    # Add colorbar:
    if show_colorbar and category_options == 1:
        colorbar_options = {
            "color_mapper": colormapper,
            "label_standoff": 12,
            "border_line_color": None,
            "location": (0, 0),
        }
        if colormap_uselog:
            colorbar_options["ticker"] = LogTicker()

        if colorbar_tick_format:
            colorbar_options["formatter"] = get_tick_formatter(colorbar_tick_format)

        colorbar = ColorBar(**colorbar_options)

        p.add_layout(colorbar, "right")

    # Add Dropdown Widget:
    if not dropdown is None:
        # Define Dropdown widget:
        dropdown_widget = Select(
            title="Select Choropleth Layer", options=list(zip(dropdown, dropdown))
        )

        # Define Callback for Dropdown widget:
        callback = CustomJS(
            args=dict(
                dropdown_widget=dropdown_widget,
                geo_source=geo_source,
                legend=p.legend[0].items[0],
            ),
            code="""

                //Change selection of field for Colormapper for choropleth plot:
                geo_source.data["Colormap"] = geo_source.data[dropdown_widget.value];
                geo_source.change.emit();

                //Change label of Legend:
                legend.label["value"] = " " + dropdown_widget.value;

                            """,
        )
        dropdown_widget.js_on_change("value", callback)

        # Add Dropdown widget above the plot:
        if old_layout is None:
            layout = column(dropdown_widget, p)
        else:
            layout = column(dropdown_widget, old_layout)

    # Add Slider Widget:
    if not slider is None:

        if slider_range is None:
            slider_start = 0
            slider_end = len(slider) - 1
            slider_step = 1

        value2name = ColumnDataSource(
            {
                "Values": np.arange(
                    slider_start, slider_end + slider_step, slider_step
                ),
                "Names": slider,
            }
        )

        # Define Slider widget:
        slider_widget = Slider(
            start=slider_start,
            end=slider_end,
            value=slider_start,
            step=slider_step,
            title=slider_name,
        )

        # Define Callback for Slider widget:
        callback = CustomJS(
            args=dict(
                slider_widget=slider_widget,
                geo_source=geo_source,
                value2name=value2name,
            ),
            code="""

                //Change selection of field for Colormapper for choropleth plot:
                var slider_value = slider_widget.value;
                var i;
                for(i=0; i<value2name.data["Names"].length; i++)
                    {
                    if (value2name.data["Values"][i] == slider_value)
                        {
                         var name = value2name.data["Names"][i];
                         }

                    }
                geo_source.data["Colormap"] = geo_source.data[name];
                geo_source.change.emit();

                            """,
        )
        slider_widget.js_on_change("value", callback)

        # Add Slider widget above the plot:
        if old_layout is None:
            layout = column(slider_widget, p)
        else:
            layout = column(slider_widget, old_layout)

    # Hide legend if user wants:
    if legend_input is False:
        p.legend.visible = False

    # Set click policy for legend:
    p.legend.click_policy = "hide"

    # Set panning option:
    if panning is False:
        p.toolbar.active_drag = None

    # Set zooming option:
    if zooming is False:
        p.toolbar.active_scroll = None

    # Display plot and if wanted return plot:
    if layout is None:
        if old_layout is None:
            layout = p
        else:
            layout = old_layout

    # Display plot if wanted
    if show_figure:
        show(layout)

    # Return as (embeddable) HTML if wanted:
    if return_html:
        return embedded_html(layout)

    # Return plot:
    if return_figure:
        return layout<|MERGE_RESOLUTION|>--- conflicted
+++ resolved
@@ -12,13 +12,10 @@
 
 from .base import embedded_html
 
-<<<<<<< HEAD
 from bokeh.colors import RGB
 import bokeh
 from bokeh.models import TickFormatter, NumeralTickFormatter
 
-=======
->>>>>>> 1a8309ca
 blue_colormap = [RGB(255 - i, 255 - i, 255) for i in range(256)]
 
 TILE_PROVIDERS = [
@@ -463,12 +460,9 @@
         # Get ridd of zoom on axes:
         if isinstance(t, WheelZoomTool):
             t.zoom_on_axis = False
-<<<<<<< HEAD
         # Make sure that box zoom matches aspect:
         if isinstance(t, BoxZoomTool):
             t.match_aspect = True
-=======
->>>>>>> 1a8309ca
 
     # Hide legend if wanted:
     legend_input = legend
