--- conflicted
+++ resolved
@@ -68,11 +68,7 @@
 
 setuptools.setup(
     name="pandas-bokeh",
-<<<<<<< HEAD
-    version="0.3.1",
-=======
     version=version,
->>>>>>> cb241ea5
     author="Patrik Hlobil",
     author_email="patrik.hlobil@googlemail.com",
     description="Bokeh plotting backend for Pandas, GeoPandas & Pyspark",
